#!/usr/bin/env python
"""
A few objects for keeping track of pulsar search jobs.

Patrick Lazarus, June 5th, 2010
"""
import os
import re
import os.path
import config
import datetime
#import PBSQuery
import socket
import subprocess

import socket
import shutil

import pprint
import dev
from formats import psrfits

import sqlite3

from mailer import ErrorMailer

class JobPool:
    def __init__(self):
        self.jobs = []
        self.datafiles = []
        self.demand_file_list = {}
        self.cycles = 0
        self.merged_dict = {}
        

    def start(self):
        print "Loading datafile(s)..."
       
        print "Creating Jobs from datafile(s)..."
        self.fetch_new_jobs()
        print "Created "+str(len(self.jobs))+" job(s)"
        
    def create_jobs_from_datafiles(self,files_in = None):
        """Given a list of datafiles, group them into jobs.
            For each job return a PulsarSearchJob object.
        """

        #group files for preproccessing (merging)
        files_in = self.group_files(files_in)
        #merge files before submitting a job
        files_in = self.merge_files(files_in)

        # For PALFA2.0 each observation is contained within a single file.
        if not files_in:
            return
        for datafile in (files_in):
            try:
                p_searchjob = PulsarSearchJob([datafile])
                if  isinstance(p_searchjob, PulsarSearchJob):
                    self.datafiles.append(datafile)
                    self.jobs.append(p_searchjob)
            except Exception,e:
                print "Erro occured while creating a SearchJob: "+str(e)
        
    def group_files(self, files_in):
        """Given a list of datafiles, group files that need to be merged before
            submitting to QSUB.
            Return a list of datafiles, files that are grouped
            are list of a list.
        """
        files_out = []
        processed = []
        for file in files_in[:]:
            if not file in processed:
            #4bit-p2030.20100810.B2020+28.b0s0g0.00100.fits
                match = re.match("4bit-.*\.b0s\dg0\.\d{5}\.fits", file)
                if match: #if it is a 4bit files start looking for associated files
                    processed.append(file)
                    new_group = [file]
                    for next_file in files_in[:]:
                        if not next_file in processed:
                            new_match = re.match(file[0:len(file)-17]\
                            .replace("+", "\+") + 'b0s\dg0' + \
                            file[len(file)-11:len(file)], next_file)
                            if new_match:
                                processed.append(next_file)
                                new_group.append(next_file)
                    files_out.append(new_group)
                else:
                    files_out.append(file)
        return files_out

    def merge_files(self, files_in):
        """Given a list of datafiles run a mergin command on datafiles that
            are grouped into list of a list.
            Return list of datafiles replacing the grouped file with a
            single merged file.
        """
        files_out = []
        for item in files_in:
            if isinstance(item, list):
                merge_pipe = subprocess.Popen('merger %s' % (" ".join(item)), \
                            shell=True, stdout=subprocess.PIPE,stdin=subprocess.PIPE)
                merger_response = merge_pipe.communicate()

                #get response if merging was successfull
                if not merger_response[1]:
                    #merging was successfull - add merged file to files list for return
                    #assume merger_response[0] is the produced file name of merged
                    self.merged_dict[merger_response[0]] = item
                    files_out.append(merger_response[0])
                    
                else:
                    #mailer can send an error to supervisor
                    mailing_message = "<h1>Merger Error.</h1> \n <p>The following error occured:</p>\n %s" % \
                    (merger_response)
                    mailing_message += "<br>\nFiles that could not be merged:"
                    for fn in item:
                        mailing_message += "<br>\n"+ fn
                    mailer = ErrorMailer(mailing_message)
                    mailer.send()
                    
                #add pre-merged files to datafiles, so they will not get picked up again on rotation
                self.datafiles += item
            else:
                #single file - do not need to merge it
                files_out.append(item)
        return files_out

    def delete_job(self, job):
        """Delete datafiles for PulsarSearchJob j. Update j's log.
            Archive j's log.
        """
        job.log.addentry(LogEntry(qsubid=job.jobid,status="Deleted", host=socket.gethostname(),info="Job was deleted"))
        if config.delete_rawdata:
            if not self.is_in_demand(job):                
                # Delete data files
                for d in job.datafiles:
                    print "Deleting datafile: " + str(d)
                    os.remove(d)
                # Archive log file
                if os.path.exists(os.path.join(config.log_archive,os.path.basename(job.logfilenm))):
                    os.remove(os.path.join(config.log_archive,os.path.basename(job.logfilenm)))
                shutil.move(job.logfilenm, config.log_archive)
        

        if job in self.jobs:
            self.jobs.remove(job)

        if job.jobname+".fits" in self.datafiles:
            self.datafiles.remove(job.jobname+".fits")

    def get_datafiles_from_db(self):
        didnt_get_files = True
        tmp_datafiles = []
        while didnt_get_files:
            try:
                db_conn = sqlite3.connect("sqlite3db");
                db_conn.row_factory = sqlite3.Row
                db_cur = db_conn.cursor();
                fin_file_query = "SELECT * FROM restore_downloads WHERE status LIKE 'Finished:%'"
                db_cur.execute(fin_file_query)
                row = db_cur.fetchone()
                while row:
                    #print row['filename'] +" "+ row['status']
                    tmp_datafiles.append(os.path.join(config.rawdata_directory,row['filename']))
                    row = db_cur.fetchone()                
                didnt_get_files = False
		for file in tmp_datafiles:
			print file
                return tmp_datafiles
            except Exception,e:
                print "Database error: "+ str(e)+" Retrying in 1 sec"
                    
                    

    def get_datafiles(self):
        """Return a list of data files found in:
                config.rawdata_directory and its subdirectories
            matching the regular expression pattern:
                config.rawdata_re_pattern
       """
        tmp_datafiles = []
        for (dirpath, dirnames, filenames) in os.walk(config.rawdata_directory):
            for fn in filenames:
                if re.match(config.rawdata_re_pattern, fn) is not None:
                    tmp_datafiles.append(os.path.join(dirpath, fn))
		    print "Adding file:" + os.path.join(dirpath, fn)
        return tmp_datafiles



    def status(self):
        print "Jobs in the Pool: "+ str(len(self.jobs))
        #print "Jobs Running: "+

    def upload_results(self,job):
        """Upload results from PulsarSearchJob j to the database.
            Update j's log.
        """
        raise NotImplementedError("upload_results() isn't implemented.")

    def rotate(self):
        print "Rotating through: "+ str(len(self.jobs)) +" jobs."
        numrunning, numqueued = self.get_queue_status()
        print "Jobs Running: "+ str(numrunning)
        print "Jobs Queued: "+ str(numqueued)
        cansubmit = (numqueued == 0) # Can submit a job if none are queued
        self.qsub_update_status()

        
        for job in self.jobs[:]:
            jobname = str(job.jobname)
            status, job.jobid = job.get_log_status()
            self.qsub_update_status()

            if  job.status == PulsarSearchJob.NEW_JOB:
                if self.restart_job(job):
                    print "Submitting a job"
                    self.submit_job(job)
                else:
                    print "Forbidden to restart this job - deleting"
                    self.delete_job(job)
            elif job.status > PulsarSearchJob.NEW_JOB:
                pass
            elif job.status == PulsarSearchJob.TERMINATED:
                if self.qsub_job_error(job):
                    if self.restart_job(job):
                        print "Resubmitting a job: "+ job.jobid
                        self.submit_job(job)
                    else:
                        print "Removing the job: Multiple fails: "+job.jobname
                        self.delete_job(job)
                else:
                    #if job terminated with no errors - upload the results
                    self.upload_results(job)


        str_status = ['TERMINATED','NEW_JOB','SUBMITED','SUBMITED_QUEUED','SUBMITED_RUNNING']
        print "\t\t\tName\t\t\t\tJob ID\t\t\tLog-Status\t\t\tQ-Status"
        for job in self.jobs:
            print "%s\t%s\t%s\t%s" % (job.jobname,job.jobid,status,str_status[job.status])

        if self.cycles == 10:
            print "================================ Adding files"
            #dev.add_files()
        self.cycles += 1

        self.fetch_new_jobs()

    def submit_job(self, job):
        """Submit PulsarSearchJob j to the queue. Update j's log.
        """
#        print 'qsub -V -v DATAFILES="%s" -v OUTDIR="%s" -l %s -N %s search.py' % \
<<<<<<< HEAD
#                            (','.join(job.datafiles), config.result_out_dir, config.resource_list, \
#                                    config.job_basename)
        pipe = subprocess.Popen('qsub -V -v DATAFILES="%s" -v OUTDIR="%s" -l %s -N %s -e %s search.py' % \
                            (','.join(job.datafiles), job., config.resource_list, \
=======
#                            (','.join(job.datafiles), job.presto_output_dir, config.resource_list, \
#                                    config.job_basename)
        pipe = subprocess.Popen('qsub -V -v DATAFILES="%s" -v OUTDIR="%s" -l %s -N %s -e %s search.py' % \
                            (','.join(job.datafiles), job.presto_output_dir, config.resource_list, \
>>>>>>> 79bfaad7
                                    config.job_basename,'qsublog'), \
                            shell=True, stdout=subprocess.PIPE,stdin=subprocess.PIPE)

        jobid = pipe.communicate()[0]
        job.jobid = jobid.rstrip()
       
        pipe.stdin.close()

#        job.jobid = dev.get_fake_job_id()
#        dev.write_fake_qsub_error(os.path.join("qsublog",config.job_basename+".e"+job.jobid.split(".")[0]))

        job.status = PulsarSearchJob.SUBMITED
        job.log.addentry(LogEntry(qsubid=job.jobid, status="Submitted to queue", host=socket.gethostname(), \
                                        info="Job ID: %s" % job.jobid.strip()))

    def update_demand_file_list(self):
        """Return a dictionary where the keys are the datafile names
            and the values are the number of jobs that require that
            particular file.

            This info will ensure we don't delete data files that are
            being used by multiple jobs before _all_ the jobs are
            finished.
        """
        self.demand_file_list = {}
        for job in self.jobs:
            status, jobid = job.get_log_status()
            if (status in ['submitted to queue', 'processing in progress', \
                            'processing successful', 'new job']) or \
                            ((status == 'processing failed') and \
                            (job.count_status(status) < config.max_attempts)):
                # Data files are still in demand
                for d in job.datafiles:
                    if d in self.demand_file_list.keys():
                        self.demand_file_list[d] += 1
                    else:
                        self.demand_file_list[d] = 1
         

    def get_queue_status(self):
        """Connect to the PBS queue and return the number of
            survey jobs running and the number of jobs queued.

            Returns a 2-tuple: (numrunning, numqueued).
        """
        return (0,0)
    
        batch = PBSQuery.PBSQuery()
        alljobs = batch.getjobs()
        numrunning = 0
        numqueued = 0
        for j in alljobs.keys():
            #pprint.pprint(alljobs[j]['Job_Name'])
            if alljobs[j]['Job_Name'][0].startswith(config.job_basename):
                if 'Q' in alljobs[j]['job_state']:
                    numqueued += 1
                elif 'R' in alljobs[j]['job_state']:
                    numrunning += 1
        return (numrunning, numqueued)

    def is_in_demand(self,job):
        """Check if the datafiles used for PulsarSearchJob j are
            required for any other jobs. If so, return True,
            otherwise return False.
        """
        self.update_demand_file_list() #update demanded file list
        in_demand = False
        for datafile in job.datafiles:
            if datafile in self.demand_file_list:
                if self.demand_file_list[datafile] > 0:
                    in_demand = True
                    break
        return in_demand

    #def qsub_status(self, job):
    def qsub_job_error(self, job):
        """Check if qsub job terminated with an error.
            Return True if the job terminated with the error, False otherwise.
        """
        if os.path.exists(os.path.join("qsublog",config.job_basename+".e"+job.jobid.split(".")[0])):
            if os.path.getsize(os.path.join("qsublog",config.job_basename+".e"+job.jobid.split(".")[0])) > 0:
                job.log.addentry(LogEntry(qsubid=job.jobid, status="Processing failed", host=socket.gethostname(), \
                                        info="Job ID: %s" % job.jobid.strip()))
                return True
        else:
            return False
    
    def qsub_update_status(self):
        """Updates JobPool Jobs using from qsub queue and qsub error logs.
        """
        for job in self.jobs:
#            job.status = PulsarSearchJob.TERMINATED
            batch = PBSQuery.PBSQuery().getjobs()
            if job.jobid in batch:
                if 'R' in batch[job.jobid]['job_state']:
                    job.status = PulsarSearchJob.SUBMITED_RUNNING
                else:
                    job.status = PulsarSearchJob.SUBMITED_QUEUED
            else:
                if job.status > PulsarSearchJob.NEW_JOB:
                    job.status = PulsarSearchJob.TERMINATED

    def restart_job(self, job):
        log_status, job.jobid = job.get_log_status()
        self.qsub_job_error(job)

        cansubmit = True
        numfails = job.count_status("processing failed")
        deleted = job.count_status("deleted")
        if (numfails > config.max_attempts):
            cansubmit = False


        if deleted > 0:
            deleted = True

        if (cansubmit and not deleted):
            return True
        else:
            return False
        pass

    def fetch_new_jobs(self):
#        print "=====================================  Fetching new jobs"
        files_to_x_check = self.get_datafiles_from_db()
#        files_to_x_check = self.get_datafiles()
#        print "Files found: "+ str(len(files_to_x_check))
        for file in self.datafiles:
            if file in files_to_x_check:
                files_to_x_check.remove(file)
#        print "Files kept: "+str(len(files_to_x_check))

        for file in files_to_x_check:
	    try:
            	tmp_job = PulsarSearchJob([file])
           	if not self.restart_job(tmp_job):
                    print "Removing file: "+ file
                    self.delete_job(tmp_job)
                    files_to_x_check.remove(file)
                else:
                    print "Will not remove file because i can restart the job: "+ file
	    except Exception, e:
                print "Error while creating a PulsarSearchJob: "+str(e)

#        print "Files left to add to queue: "+ str(len(files_to_x_check))
        self.create_jobs_from_datafiles(files_to_x_check)
#        print "===================================== END END END  Fetching new jobs"


class PulsarSearchJob:
    """A single pulsar search job object.
    """
    TERMINATED = 0
    NEW_JOB = 1
    SUBMITED = 2
    SUBMITED_QUEUED = 3
    SUBMITED_RUNNING = 4
    UPLOAD_STARTED = 5
    UPLOAD_FAILED = 6
    UPLOAD_COMPLETED = 7
    FINISHED = 8
    
    def __init__(self, datafiles):
        """PulsarSearchJob creator.
            'datafiles' is a list of data files required for the job.
        """
        self.datafiles = datafiles
        self.jobname = self.get_jobname()
        self.jobid = None
        #self.logfilenm = self.jobname + ".log"
        self.logfilenm = os.path.join(config.log_dir,os.path.basename(self.jobname) + ".log")
        self.log = JobLog(self.logfilenm, self)
        self.presto_output_dir = self.prep_out_dir()
        self.status = self.NEW_JOB

    def prep_out_dir(self,in_datafiles=None):
        if not in_datafiles:
            in_datafiles = self.datafiles
        if isinstance(in_datafiles, list):
            filename=in_datafiles[0]
        elif isinstance(in_datafiles, string):
            filename=in_datafiles
        else:
            raise Exception('Could not get input filename(s)')

        if not os.path.isfile(filename):
	    print "------------"+ filename
            raise Exception('File with the given path doesn\'t exists.')
        elif filename[len(filename)-5:] != ".fits":
            raise Exception('Unrecognized input file extension.')


        """for the file: p2030.20100810.B2020+28.b0s0g0.00100.fits
            rawdata basename: p2030.20100810.B2020+28.b0s0g0.00100
            beam number: 0 (from b0)
            processing date: (not from file name)
            mjd: (Read from the file header using the psrfits module.)
        """
        print "----->"+ filename
	parsed=psrfits.SpectraInfo([filename])
        imjd, fmjd=psrfits.DATEOBS_to_MJD(parsed.date_obs)
        mjdtmp="%.14f" % fmjd
        MJD="%5d.%14s" % (imjd, mjdtmp[2:])
        basename=os.path.basename(filename)
        rawdata_basename=basename[:len(basename)-5]
        
        try:
            beam_num = parsed.beam_id #int(basename[len(basename)-16:len(basename)-15])
        except ValueError:
            raise Exception('Could not determine raw file\'s beam number.')
        
        proc_date=datetime.datetime.now().strftime('%y%m%d')
        
        presto_out_dir = config.result_out_dir +"/"+ rawdata_basename +"/"+ proc_date #"/"+ MJD +"/"+ rawdata_basename +"/"+ str(beam_num)
        
        try:
            os.makedirs(presto_out_dir)
        except OSError:
            if not os.path.exists(presto_out_dir):
                raise "Could not create directory: %s" % presto_out_dir
        
        return presto_out_dir

        
    def get_log_status(self):
        """Get and return the status of the most recent log entry.
        """
        self.log = JobLog(self.logfilenm, self)
#        print "=========LOG entry"
#        print self.log.logentries[-1].status.lower() , self.log.logentries[-1].qsubid
#        print "=========LOG entry"        
        return self.log.logentries[-1].status.lower() , self.log.logentries[-1].qsubid

    def count_status(self, status):
        """Count and return the number of times the job has reported
            'status' in its log.
        """
        self.log = JobLog(self.logfilenm, self)
        count = 0
        for entry in self.log.logentries:
            if entry.status.lower() == status.lower():
                count += 1
        return count

    def get_jobname(self):
        """Based on data files determine the job's name and return it.
        """
        datafile0 = self.datafiles[0]
        if datafile0.endswith(".fits"):
            jobname = datafile0[:-5]
        else:
            raise ValueError("First data file is not a FITS file!" \
                             "\n(%s)" % datafile0)
        return jobname



def get_jobname(datafiles):
    """Based on data files determine the job's name and return it.
    """
    datafile0 = datafiles[0]
    if datafile0.endswith(".fits"):
        jobname = datafile0[:-5]
    else:
        raise ValueError("First data file is not a FITS file!" \
                         "\n(%s)" % datafile0)
    return jobname


class JobLog:
    """A object for reading/writing logfiles for search jobs.
    """
    def __init__(self, logfn, job):
        self.logfn = logfn
        self.job = job # PulsarSearchJob object that this log belongs to
        self.logfmt_re = re.compile("^(?P<date>.*) -- (?P<qsubid>.*) -- (?P<status>.*) -- " \
                                    "(?P<host>.*) -- (?P<info>.*)$")
        if os.path.exists(self.logfn):
            # Read the logfile
            self.logentries = self.read()
        else:
            # Create the log file
            entry = LogEntry(qsubid = job.jobid,status="New job", host=socket.gethostname(), \
                             info="Datafiles: %s" % self.job.datafiles)
            self.addentry(entry)
            self.logentries = [entry]
        self.lastupdate = os.path.getmtime(self.logfn)

    def parse_logline(self, logline):
        """Parse a line from a log and return a LogEntry object.
        """
        m = self.logfmt_re.match(logline)
        return LogEntry( ** m.groupdict())

    def read(self):
        """Open the log file, parse it and return a list
            of entries.
            
            Notes: '#' defines a comment.
                   Each entry should have the following format:
                   'datetime' -- 'qsubid' -- 'status' -- 'hostname' -- 'additional info'
        """
        logfile = open(self.logfn)
        lines = [line.partition("#")[0] for line in logfile.readlines()]
        logfile.close()
        lines = [line for line in lines if line.strip()] # remove empty lines

        # Check that all lines have the correct format:
        for line in lines:
            if self.logfmt_re.match(line) is None:
                raise ValueError("Log file line doesn't have correct format" \
                                 "\n(%s)!" % line)
        logentries = [self.parse_logline(line) for line in lines]
        return logentries

    def update(self):
        """Check if log has been modified since it was last read.
            If so, read the log file.
        """
        mtime = os.path.getmtime(self.logfn)
        if self.lastupdate < mtime:
            # Log has been modified recently
            self.logentries = self.read_log()
            self.lastupdate = mtime
        else:
            # Everything is up to date. Do nothing.
            pass

    def addentry(self, entry):
        """Open the log file and add 'entry', a LogEntry object.
        """
        logfile = open(self.logfn, 'a')
        logfile.write(str(entry) + "\n")
        logfile.close()


class LogEntry:
    """An object for describing entries in a JobLog object.
    """
    def __init__(self, qsubid, status, host, info="", date=datetime.datetime.now().isoformat(' ')):
        self.status = status
        self.qsubid = qsubid
        self.host = host
        self.info = info
        self.date = date

    def __str__(self):
        return "%s -- %s -- %s -- %s -- %s" % (self.date, self.qsubid, self.status, self.host, \
                                         self.info)

"""
Mapping of status to action:

Submitted to queue -> Do nothing
Processing in progress -> Do nothing
Processing successful -> Upload/tidy results, delete file, archive log
Processing failed -> if attempts<thresh: resubmit, if attempts>=thresh: delete file, archive log
"""<|MERGE_RESOLUTION|>--- conflicted
+++ resolved
@@ -9,7 +9,7 @@
 import os.path
 import config
 import datetime
-#import PBSQuery
+import PBSQuery
 import socket
 import subprocess
 
@@ -252,17 +252,10 @@
         """Submit PulsarSearchJob j to the queue. Update j's log.
         """
 #        print 'qsub -V -v DATAFILES="%s" -v OUTDIR="%s" -l %s -N %s search.py' % \
-<<<<<<< HEAD
-#                            (','.join(job.datafiles), config.result_out_dir, config.resource_list, \
-#                                    config.job_basename)
-        pipe = subprocess.Popen('qsub -V -v DATAFILES="%s" -v OUTDIR="%s" -l %s -N %s -e %s search.py' % \
-                            (','.join(job.datafiles), job., config.resource_list, \
-=======
 #                            (','.join(job.datafiles), job.presto_output_dir, config.resource_list, \
 #                                    config.job_basename)
         pipe = subprocess.Popen('qsub -V -v DATAFILES="%s" -v OUTDIR="%s" -l %s -N %s -e %s search.py' % \
                             (','.join(job.datafiles), job.presto_output_dir, config.resource_list, \
->>>>>>> 79bfaad7
                                     config.job_basename,'qsublog'), \
                             shell=True, stdout=subprocess.PIPE,stdin=subprocess.PIPE)
 
