<<<<<<< HEAD
import glob
import os
import os.path
import shutil
import socket
import struct
import sys
import time
import subprocess
import re
import types

import numpy as np
import psr_utils
import presto
import sifting
import psrfits

# Tunable parameters for searching and folding
# (you probably don't need to tune any of them)
datatype_flag           = "-psrfits" # PRESTO flag to determine data type
rfifind_chunk_time      = 2**15 * 0.000064  # ~2.1 sec for dt = 64us
singlepulse_threshold   = 5.0  # threshold SNR for candidate determination
singlepulse_plot_SNR    = 6.0  # threshold SNR for singlepulse plot
singlepulse_maxwidth    = 0.1  # max pulse width in seconds
to_prepfold_sigma       = 6.0  # incoherent sum significance to fold candidates
max_cands_to_fold       = 50   # Never fold more than this many candidates
numhits_to_fold         = 2    # Number of DMs with a detection needed to fold
low_DM_cutoff           = 2.0  # Lowest DM to consider as a "real" pulsar
lo_accel_numharm        = 16   # max harmonics
lo_accel_sigma          = 2.0  # threshold gaussian significance
lo_accel_zmax           = 0    # bins
lo_accel_flo            = 2.0  # Hz
hi_accel_numharm        = 8    # max harmonics
hi_accel_sigma          = 3.0  # threshold gaussian significance
hi_accel_zmax           = 50   # bins
hi_accel_flo            = 1.0  # Hz
low_T_to_search         = 20.0 # sec

# Sifting specific parameters (don't touch without good reason!)
sifting.sigma_threshold = to_prepfold_sigma-1.0  # incoherent power threshold (sigma)
sifting.c_pow_threshold = 100.0                  # coherent power threshold
sifting.r_err           = 1.1    # Fourier bin tolerence for candidate equivalence
sifting.short_period    = 0.0005 # Shortest period candidates to consider (s)
sifting.long_period     = 15.0   # Longest period candidates to consider (s)
sifting.harm_pow_cutoff = 8.0    # Power required in at least one harmonic

debug = 0

# A list of numbers that are highly factorable
#goodfactors = [int(x) for x in open("ALFA_goodfacts.txt")]
goodfactors = [1008, 1024, 1056, 1120, 1152, 1200, 1232, 1280, 1296,
1344, 1408, 1440, 1536, 1568, 1584, 1600, 1680, 1728, 1760, 1792,
1920, 1936, 2000, 2016, 2048, 2112, 2160, 2240, 2304, 2352, 2400,
2464, 2560, 2592, 2640, 2688, 2800, 2816, 2880, 3024, 3072, 3136,
3168, 3200, 3360, 3456, 3520, 3584, 3600, 3696, 3840, 3872, 3888,
3920, 4000, 4032, 4096, 4224, 4320, 4400, 4480, 4608, 4704, 4752,
4800, 4928, 5040, 5120, 5184, 5280, 5376, 5488, 5600, 5632, 5760,
5808, 6000, 6048, 6144, 6160, 6272, 6336, 6400, 6480, 6720, 6912,
7040, 7056, 7168, 7200, 7392, 7680, 7744, 7776, 7840, 7920, 8000,
8064, 8192, 8400, 8448, 8624, 8640, 8800, 8960, 9072, 9216, 9408,
9504, 9600, 9680, 9856]

def choose_N(orig_N):
    """
    choose_N(orig_N):
        Choose a time series length that is larger than
            the input value but that is highly factorable.
            Note that the returned value must be divisible
            by at least the maximum downsample factor * 2.
            Currently, this is 8 * 2 = 16.
    """
    if orig_N < 10000:
        return 0
    # Get the number represented by the first 4 digits of orig_N
    first4 = int(str(orig_N)[:4])
    # Now get the number that is just bigger than orig_N
    # that has its first 4 digits equal to "factor"
    for factor in goodfactors:
        if factor > first4: break
    new_N = factor
    while new_N < orig_N:
        new_N *= 10
    # Finally, compare new_N to the closest power_of_two
    # greater than orig_N.  Take the closest.
    two_N = 2
    while two_N < orig_N:
        two_N *= 2
    if two_N < new_N: return two_N
    else: return new_N


def get_baryv(ra, dec, mjd, T, obs="AO"):
   """
   get_baryv(ra, dec, mjd, T):
     Determine the average barycentric velocity towards 'ra', 'dec'
       during an observation from 'obs'.  The RA and DEC are in the
       standard string format (i.e. 'hh:mm:ss.ssss' and 'dd:mm:ss.ssss').
       'T' is in sec and 'mjd' is (of course) in MJD.
   """
   tts = psr_utils.span(mjd, mjd+T/86400.0, 100)
   nn = len(tts)
   bts = np.zeros(nn, dtype=np.float64)
   vel = np.zeros(nn, dtype=np.float64)
   presto.barycenter(tts, bts, vel, nn, ra, dec, obs, "DE200")
   avgvel = np.add.reduce(vel)/nn
   return avgvel


def find_masked_fraction(obs):
    """
    find_masked_fraction(obs):
        Parse the output file from an rfifind run and return the
            fraction of the data that was suggested to be masked.
    """
    rfifind_out = obs.basefilenm + "_rfifind.out"
    for line in open(rfifind_out):
        if "Number of  bad   intervals" in line:
            return float(line.split("(")[1].split("%")[0])/100.0
    # If there is a problem reading the file, return 100%
    return 100.0


def get_all_subdms(ddplans):
    """
    get_all_subdms(ddplans):
        Return a sorted array of the subdms from the list of ddplans.
    """
    subdmlist = []
    for ddplan in ddplans:
        subdmlist += [float(x) for x in ddplan.subdmlist]
    subdmlist.sort()
    subdmlist = np.asarray(subdmlist)
    return subdmlist


def find_closest_subbands(obs, subdms, DM):
    """
    find_closest_subbands(obs, subdms, DM):
        Return the basename of the closest set of subbands to DM
        given an obs_info class and a sorted array of the subdms.
    """
    subdm = subdms[np.fabs(subdms - DM).argmin()]
    return "subbands/%s_DM%.2f.sub[0-6]*"%(obs.basefilenm, subdm)


def timed_execute(cmd, stdout=None, stderr=subprocess.STDOUT): 
    """
    timed_execute(cmd, stdout=None, stderr=subprocess.STDOUT):
        Execute the command 'cmd' after logging the command
            to STDOUT.  Return the wall-clock amount of time
            the command took to execute.

            Output standard output to 'stdout' and standard
            error to 'stderr'. Both are strings containing filenames.
            If values are None, the out/err streams are not recorded.
            By default stdout is None and stderr is combined with stdout.
    """
    # Log command to stdout
    sys.stdout.write("\n'"+cmd+"'\n")
    sys.stdout.flush()

    stdoutfile = False
    stderrfile = False
    if type(stdout) == types.StringType:
        stdout = open(stdout, 'w')
        stdoutfile = True
    if type(stderr) == types.StringType:
        stderr = open(stderr, 'w')
        stderrfile = True
    
    # Run (and time) the command. Check for errors.
    start = time.time()
    retcode = subprocess.call(cmd, shell=True, stdout=stdout, stderr=stderr)
    if retcode < 0:
        raise PrestoError("Execution of command (%s) terminated by signal (%s)!" % \
                                (cmd, -retcode))
    elif retcode > 0:
        raise PrestoError("Execution of command (%s) failed with status (%s)!" % \
                                (cmd, retcode))
    else:
        # Exit code is 0, which is "Success". Do nothing.
        pass
    end = time.time()
    
    # Close file objects, if any
    if stdoutfile:
        stdout.close()
    if stderrfile:
        stderr.close()
    return end - start


def get_folding_command(cand, obs, subdms):
    """
    get_folding_command(cand, obs, subdms):
        Return a command for prepfold for folding the subbands using
            an obs_info instance, an array of the subdms, and a candidate 
            instance that describes the observations and searches.
    """
    # Folding rules are based on the facts that we want:
    #   1.  Between 24 and 200 bins in the profiles
    #   2.  For most candidates, we want to search length = 101 p/pd/DM cubes
    #       (The side of the cube is always 2*M*N+1 where M is the "factor",
    #       either -npfact (for p and pd) or -ndmfact, and N is the number of bins
    #       in the profile).  A search of 101^3 points is pretty fast.
    #   3.  For slow pulsars (where N=100 or 200), since we'll have to search
    #       many points, we'll use fewer intervals in time (-npart 30)
    #   4.  For the slowest pulsars, in order to avoid RFI, we'll
    #       not search in period-derivative.
    zmax = cand.filename.split("_")[-1]
    outfilenm = obs.basefilenm+"_DM%s_Z%s"%(cand.DMstr, zmax)
    subfiles = find_closest_subbands(obs, subdms, cand.DM)
    p = 1.0 / cand.f
    if p < 0.002:
        Mp, Mdm, N = 2, 2, 24
        otheropts = "-npart 50"
    elif p < 0.05:
        Mp, Mdm, N = 2, 1, 50
        otheropts = "-npart 40 -pstep 1"
    elif p < 0.5:
        Mp, Mdm, N = 1, 1, 100
        otheropts = "-npart 30 -pstep 1 -dmstep 1"
    else:
        Mp, Mdm, N = 1, 1, 200
        otheropts = "-npart 30 -nopdsearch -pstep 1 -dmstep 1"
    return "prepfold -noxwin -accelcand %d -accelfile %s.cand -dm %.2f -o %s %s -n %d -npfact %d -ndmfact %d %s" % \
           (cand.candnum, cand.filename, cand.DM, outfilenm,
            otheropts, N, Mp, Mdm, subfiles)


class obs_info:
    """
    class obs_info(filenms, resultsdir)
        A class describing the observation and the analysis.
    """
    def __init__(self, filenms, resultsdir):
        # Where to dump all the results
        self.outputdir = resultsdir
        
        self.filenms = filenms
        self.filenmstr = ' '.join(self.filenms)
        self.basefilenm = os.path.split(filenms[0])[1].rstrip(".fits")
        # Check that filenames have correct format
        for filenm in self.filenms:
            m = re.match(".*\.b(?P<beam>[0-7])s(?P<subband>[0-1])g[0-9]\..*\.fits", \
                            filenm)
            if m is None:
                raise ValueError("Data files don't appear to be ALFA MockSpec data " \
                                    "(based on filename)!")
        # m should be the re.match object from last filename 
        # (Is this consistent with all files?)
        self.alfabeam = int(m.group('beam'))
        self.mocksubband = int(m.group('subband'))
        
        # Read info from PSRFITS file
        spec_info = psrfits.SpectraInfo(filenms)
        self.MJD = spec_info.start_MJD[0]
        self.ra_string = spec_info.ra_str
        self.dec_string = spec_info.dec_str
        self.orig_N = spec_info.N
        self.dt = spec_info.dt # in sec
        self.BW = spec_info.BW
        self.orig_T = spec_info.T
        self.N = choose_N(self.orig_N)
        self.T = self.N * self.dt
        # Determine the average barycentric velocity of the observation
        self.baryv = get_baryv(self.ra_string, self.dec_string,
                               self.MJD, self.T, obs="AO")
        # Figure out which host we are processing on
        self.hostname = socket.gethostname()
        # The fraction of the data recommended to be masked by rfifind
        self.masked_fraction = 0.0
        # Initialize our timers
        self.rfifind_time = 0.0
        self.subbanding_time = 0.0
        self.dedispersing_time = 0.0
        self.FFT_time = 0.0
        self.lo_accelsearch_time = 0.0
        self.hi_accelsearch_time = 0.0
        self.singlepulse_time = 0.0
        self.sifting_time = 0.0
        self.folding_time = 0.0
        self.total_time = 0.0
        # Inialize some candidate counters
        self.num_sifted_cands = 0
        self.num_folded_cands = 0
        self.num_single_cands = 0

    def write_report(self, filenm):
        report_file = open(filenm, "w")
        report_file.write("---------------------------------------------------------\n")
        report_file.write("Data (%s) were processed on %s\n" % \
                                (', '.join(self.filenms), self.hostname))
        report_file.write("Ending UTC time:  %s\n"%(time.asctime(time.gmtime())))
        report_file.write("Total wall time:  %.1f s (%.2f hrs)\n"%\
                          (self.total_time, self.total_time/3600.0))
        report_file.write("Fraction of data masked:  %.2f%%\n"%\
                          (self.masked_fraction*100.0))
        report_file.write("---------------------------------------------------------\n")
        report_file.write("          rfifind time = %7.1f sec (%5.2f%%)\n"%\
                          (self.rfifind_time, self.rfifind_time/self.total_time*100.0))
        report_file.write("       subbanding time = %7.1f sec (%5.2f%%)\n"%\
                          (self.subbanding_time, self.subbanding_time/self.total_time*100.0))
        report_file.write("     dedispersing time = %7.1f sec (%5.2f%%)\n"%\
                          (self.dedispersing_time, self.dedispersing_time/self.total_time*100.0))
        report_file.write("     single-pulse time = %7.1f sec (%5.2f%%)\n"%\
                          (self.singlepulse_time, self.singlepulse_time/self.total_time*100.0))
        report_file.write("              FFT time = %7.1f sec (%5.2f%%)\n"%\
                          (self.FFT_time, self.FFT_time/self.total_time*100.0))
        report_file.write("   lo-accelsearch time = %7.1f sec (%5.2f%%)\n"%\
                          (self.lo_accelsearch_time, self.lo_accelsearch_time/self.total_time*100.0))
        report_file.write("   hi-accelsearch time = %7.1f sec (%5.2f%%)\n"%\
                          (self.hi_accelsearch_time, self.hi_accelsearch_time/self.total_time*100.0))
        report_file.write("          sifting time = %7.1f sec (%5.2f%%)\n"%\
                          (self.sifting_time, self.sifting_time/self.total_time*100.0))
        report_file.write("          folding time = %7.1f sec (%5.2f%%)\n"%\
                          (self.folding_time, self.folding_time/self.total_time*100.0))
        report_file.write("---------------------------------------------------------\n")
        report_file.close()

class dedisp_plan:
    """
    class dedisp_plan(lodm, dmstep, dmsperpass, numpasses, numsub, downsamp)
        A class describing a de-dispersion plan for prepsubband in detail.
    """
    def __init__(self, lodm, dmstep, dmsperpass, numpasses, numsub, downsamp):
        self.lodm = float(lodm)
        self.dmstep = float(dmstep)
        self.dmsperpass = int(dmsperpass)
        self.numpasses = int(numpasses)
        self.numsub = int(numsub)
        self.downsamp = int(downsamp)
        # Downsample less for the subbands so that folding
        # candidates is more acurate
        self.sub_downsamp = self.downsamp / 2
        if self.sub_downsamp==0: self.sub_downsamp = 1
        # The total downsampling is:
        #   self.downsamp = self.sub_downsamp * self.dd_downsamp
        if self.downsamp==1: self.dd_downsamp = 1
        else: self.dd_downsamp = 2
        self.sub_dmstep = self.dmsperpass * self.dmstep
        self.dmlist = []  # These are strings for comparison with filenames
        self.subdmlist = []
        for ii in range(self.numpasses):
            self.subdmlist.append("%.2f"%(self.lodm + (ii+0.5)*self.sub_dmstep))
            lodm = self.lodm + ii * self.sub_dmstep
            dmlist = ["%.2f"%dm for dm in \
                      np.arange(self.dmsperpass)*self.dmstep + lodm]
            self.dmlist.append(dmlist)

# Create our de-dispersion plans (for 100MHz WAPPs)
# The following are the "optimal" values for the 100MHz
# survey.  It keeps the total dispersive smearing (i.e.
# not counting scattering <1 ms up to a DM of ~600 pc cm^-3
ddplans = []
if (1):
    # The values here are:       lodm dmstep dms/call #calls #subbands downsamp
    ddplans.append(dedisp_plan(   0.0,   0.3,      24,    26,       32,       1))
    ddplans.append(dedisp_plan( 187.2,   0.5,      24,    10,       32,       2))
    ddplans.append(dedisp_plan( 307.2,   1.0,      24,    11,       32,       4))
    ddplans.append(dedisp_plan( 571.2,   3.0,      24,     6,       32,       8))
else: # faster option that sacrifices a small amount of time resolution at the lowest DMs
    # The values here are:       lodm dmstep dms/call #calls #subbands downsamp
    ddplans.append(dedisp_plan(   0.0,   0.5,      22,    21,       32,       1))
    ddplans.append(dedisp_plan( 231.0,   0.5,      24,     6,       32,       2))
    ddplans.append(dedisp_plan( 303.0,   1.0,      24,    11,       32,       4))
    ddplans.append(dedisp_plan( 567.0,   3.0,      24,     7,       32,       8))
    
def main(filenms, workdir, resultsdir):

    # Change to the specified working directory
    os.chdir(workdir)

    # Get information on the observation and the job
    job = obs_info(filenms, resultsdir)
    if job.T < low_T_to_search:
        print "The observation is too short (%.2f s) to search."%job.T
        sys.exit()
    job.total_time = time.time()
    
    # Use whatever .zaplist is found in the current directory
    default_zaplist = glob.glob("*.zaplist")[0]

    # Make sure the output directory (and parent directories) exist
    try:
        os.makedirs(job.outputdir)
    except: pass

    # Create a directory to hold all the subbands
    try:
        os.makedirs("subbands")
    except: pass
    
    print "\nBeginning PALFA search of %s" % (', '.join(job.filenms))
    print "UTC time is:  %s"%(time.asctime(time.gmtime()))

    # rfifind the data file
    cmd = "rfifind %s -time %.17g -o %s %s" % \
          (datatype_flag, rfifind_chunk_time, job.basefilenm,
           job.filenmstr)
    job.rfifind_time += timed_execute(cmd, stdout="%s_rfifind.out" % job.basefilenm)
    maskfilenm = job.basefilenm + "_rfifind.mask"
    # Find the fraction that was suggested to be masked
    # Note:  Should we stop processing if the fraction is
    #        above some large value?  Maybe 30%?
    job.masked_fraction = find_masked_fraction(job)
    
    # Iterate over the stages of the overall de-dispersion plan
    dmstrs = []
    for ddplan in ddplans:

        # Iterate over the individual passes through the data file
        for passnum in range(ddplan.numpasses):
            subbasenm = "%s_DM%s"%(job.basefilenm, ddplan.subdmlist[passnum])

            # Create a set of subbands
            cmd = "prepsubband %s -sub -subdm %s -downsamp %d -nsub %d -mask %s -o subbands/%s %s"%\
                  (datatype_flag, ddplan.subdmlist[passnum], ddplan.sub_downsamp,
                   ddplan.numsub, maskfilenm, job.basefilenm,
                   job.filenmstr)
            job.subbanding_time += timed_execute(cmd, stdout="%s.subout" % subbasenm)
            
            # Now de-disperse using the subbands
            cmd = "prepsubband -lodm %.2f -dmstep %.2f -numdms %d -downsamp %d -numout %d -o %s subbands/%s.sub[0-9]*"%\
                  (ddplan.lodm+passnum*ddplan.sub_dmstep, ddplan.dmstep,
                   ddplan.dmsperpass, ddplan.dd_downsamp, job.N/ddplan.downsamp,
                   job.basefilenm, subbasenm)
            job.dedispersing_time += timed_execute(cmd, stdout="%s.prepout" % subbasenm)
            
            # Iterate over all the new DMs
            for dmstr in ddplan.dmlist[passnum]:
                dmstrs.append(dmstr)
                basenm = job.basefilenm+"_DM"+dmstr
                datnm = basenm+".dat"
                fftnm = basenm+".fft"
                infnm = basenm+".inf"

                # Do the single-pulse search
                cmd = "single_pulse_search.py -p -m %f -t %f %s"%\
                      (singlepulse_maxwidth, singlepulse_threshold, datnm)
                job.singlepulse_time += timed_execute(cmd)
                try:
                    shutil.copy(basenm+".singlepulse", job.outputdir)
                except: pass

                # FFT, zap, and de-redden
                cmd = "realfft %s"%datnm
                job.FFT_time += timed_execute(cmd)
                cmd = "zapbirds -zap -zapfile %s -baryv %.6g %s"%\
                      (default_zaplist, job.baryv, fftnm)
                job.FFT_time += timed_execute(cmd)
                cmd = "rednoise %s"%fftnm
                job.FFT_time += timed_execute(cmd)
                try:
                    os.rename(basenm+"_red.fft", fftnm)
                except: pass
                
                # Do the low-acceleration search
                cmd = "accelsearch -numharm %d -sigma %f -zmax %d -flo %f %s"%\
                      (lo_accel_numharm, lo_accel_sigma, lo_accel_zmax, lo_accel_flo, fftnm)
                job.lo_accelsearch_time += timed_execute(cmd)
                try:
                    os.remove(basenm+"_ACCEL_%d.txtcand"%lo_accel_zmax)
                except: pass
                try:  # This prevents errors if there are no cand files to copy
                    shutil.copy(basenm+"_ACCEL_%d.cand"%lo_accel_zmax, job.outputdir)
                    shutil.copy(basenm+"_ACCEL_%d"%lo_accel_zmax, job.outputdir)
                except: pass
        
                # Do the high-acceleration search
                cmd = "accelsearch -numharm %d -sigma %f -zmax %d -flo %f %s"%\
                      (hi_accel_numharm, hi_accel_sigma, hi_accel_zmax, hi_accel_flo, fftnm)
                job.hi_accelsearch_time += timed_execute(cmd)
                try:
                    os.remove(basenm+"_ACCEL_%d.txtcand"%hi_accel_zmax)
                except: pass
                try:  # This prevents errors if there are no cand files to copy
                    shutil.copy(basenm+"_ACCEL_%d.cand"%hi_accel_zmax, job.outputdir)
                    shutil.copy(basenm+"_ACCEL_%d"%hi_accel_zmax, job.outputdir)
                except: pass

                # Remove the .dat and .fft files
                try:
                    os.remove(datnm)
                except: pass
                try:
                    os.remove(fftnm)
                except: pass

    # Make the single-pulse plot
    cmd = "single_pulse_search.py -t %f *.singlepulse"%singlepulse_plot_SNR
    job.singlepulse_time += timed_execute(cmd)

    # Sift through the candidates to choose the best to fold
    
    job.sifting_time = time.time()

    lo_accel_cands = sifting.read_candidates(glob.glob("*ACCEL_%d"%lo_accel_zmax))
    if len(lo_accel_cands):
        lo_accel_cands = sifting.remove_duplicate_candidates(lo_accel_cands)
    if len(lo_accel_cands):
        lo_accel_cands = sifting.remove_DM_problems(lo_accel_cands, numhits_to_fold,
                                                    dmstrs, low_DM_cutoff)

    hi_accel_cands = sifting.read_candidates(glob.glob("*ACCEL_%d"%hi_accel_zmax))
    if len(hi_accel_cands):
        hi_accel_cands = sifting.remove_duplicate_candidates(hi_accel_cands)
    if len(hi_accel_cands):
        hi_accel_cands = sifting.remove_DM_problems(hi_accel_cands, numhits_to_fold,
                                                    dmstrs, low_DM_cutoff)

    all_accel_cands = lo_accel_cands + hi_accel_cands
    if len(all_accel_cands):
        all_accel_cands = sifting.remove_harmonics(all_accel_cands)
        # Note:  the candidates will be sorted in _sigma_ order, not _SNR_!
        all_accel_cands.sort(sifting.cmp_sigma)
        sifting.write_candlist(all_accel_cands, job.basefilenm+".accelcands")

    try:
        cmd = "cp *.accelcands "+job.outputdir
        os.system(cmd)
    except: pass

    job.sifting_time = time.time() - job.sifting_time

    # Fold the best candidates

    subdms = get_all_subdms(ddplans)
    cands_folded = 0
    for cand in all_accel_cands:
        if cands_folded == max_cands_to_fold:
            break
        if cand.sigma > to_prepfold_sigma:
            job.folding_time += timed_execute(get_folding_command(cand, job, subdms))
            cands_folded += 1

    # Now step through the .ps files and convert them to .png and gzip them

    psfiles = glob.glob("*.ps")
    for psfile in psfiles:
        if "singlepulse" in psfile:
            # For some reason the singlepulse files don't transform nicely...
            epsfile = psfile.replace(".ps", ".eps")
            os.system("eps2eps "+psfile+" "+epsfile)
            os.system("pstoimg -density 100 -crop a "+epsfile)
            try:
                os.remove(epsfile)
            except: pass
        else:
            os.system("pstoimg -density 100 -flip cw "+psfile)
        os.system("gzip "+psfile)
    
    # NOTE:  need to add database commands

    # And finish up

    job.total_time = time.time() - job.total_time
    print "\nFinished"
    print "UTC time is:  %s"%(time.asctime(time.gmtime()))

    # Write the job report

    job.write_report(job.basefilenm+".report")
    job.write_report(os.path.join(job.outputdir, job.basefilenm+".report"))

    # Copy all the important stuff to the output directory
    try:
        cmd = "cp *rfifind.[bimors]* *.pfd *.ps.gz *.png "+job.outputdir
        os.system(cmd)
    except: pass
   

class PrestoError(Exception):
    """Error to throw when a PRESTO program returns with 
        a non-zero error code.
    """
    pass

if __name__ == "__main__":
    # Arguments to the search program are
    # sys.argv[3:] = data file names
    # sys.argv[1] = working directory name
    # sys.argv[2] = results directory name
    workdir = sys.argv[1]
    resultsdir = sys.argv[2]
    filenms = sys.argv[3:]
    main(filenms, workdir, resultsdir)
=======
import glob
import os
import os.path
import shutil
import socket
import struct
import sys
import time
import subprocess
import re
import types

import numpy as np
import psr_utils
import presto
import sifting
import psrfits

debug = 0

# A list of numbers that are highly factorable
#goodfactors = [int(x) for x in open("ALFA_goodfacts.txt")]
goodfactors = [1008, 1024, 1056, 1120, 1152, 1200, 1232, 1280, 1296,
1344, 1408, 1440, 1536, 1568, 1584, 1600, 1680, 1728, 1760, 1792,
1920, 1936, 2000, 2016, 2048, 2112, 2160, 2240, 2304, 2352, 2400,
2464, 2560, 2592, 2640, 2688, 2800, 2816, 2880, 3024, 3072, 3136,
3168, 3200, 3360, 3456, 3520, 3584, 3600, 3696, 3840, 3872, 3888,
3920, 4000, 4032, 4096, 4224, 4320, 4400, 4480, 4608, 4704, 4752,
4800, 4928, 5040, 5120, 5184, 5280, 5376, 5488, 5600, 5632, 5760,
5808, 6000, 6048, 6144, 6160, 6272, 6336, 6400, 6480, 6720, 6912,
7040, 7056, 7168, 7200, 7392, 7680, 7744, 7776, 7840, 7920, 8000,
8064, 8192, 8400, 8448, 8624, 8640, 8800, 8960, 9072, 9216, 9408,
9504, 9600, 9680, 9856]

def choose_N(orig_N):
    """
    choose_N(orig_N):
        Choose a time series length that is larger than
            the input value but that is highly factorable.
            Note that the returned value must be divisible
            by at least the maximum downsample factor * 2.
            Currently, this is 8 * 2 = 16.
    """
    if orig_N < 10000:
        return 0
    # Get the number represented by the first 4 digits of orig_N
    first4 = int(str(orig_N)[:4])
    # Now get the number that is just bigger than orig_N
    # that has its first 4 digits equal to "factor"
    for factor in goodfactors:
        if factor > first4: break
    new_N = factor
    while new_N < orig_N:
        new_N *= 10
    # Finally, compare new_N to the closest power_of_two
    # greater than orig_N.  Take the closest.
    two_N = 2
    while two_N < orig_N:
        two_N *= 2
    if two_N < new_N: return two_N
    else: return new_N


def get_baryv(ra, dec, mjd, T, obs="AO"):
   """
   get_baryv(ra, dec, mjd, T):
     Determine the average barycentric velocity towards 'ra', 'dec'
       during an observation from 'obs'.  The RA and DEC are in the
       standard string format (i.e. 'hh:mm:ss.ssss' and 'dd:mm:ss.ssss').
       'T' is in sec and 'mjd' is (of course) in MJD.
   """
   tts = psr_utils.span(mjd, mjd+T/86400.0, 100)
   nn = len(tts)
   bts = np.zeros(nn, dtype=np.float64)
   vel = np.zeros(nn, dtype=np.float64)
   presto.barycenter(tts, bts, vel, nn, ra, dec, obs, "DE200")
   avgvel = np.add.reduce(vel)/nn
   return avgvel


def find_masked_fraction(obs):
    """
    find_masked_fraction(obs):
        Parse the output file from an rfifind run and return the
            fraction of the data that was suggested to be masked.
    """
    rfifind_out = obs.basefilenm + "_rfifind.out"
    for line in open(rfifind_out):
        if "Number of  bad   intervals" in line:
            return float(line.split("(")[1].split("%")[0])/100.0
    # If there is a problem reading the file, return 100%
    return 100.0


def get_all_subdms(ddplans):
    """
    get_all_subdms(ddplans):
        Return a sorted array of the subdms from the list of ddplans.
    """
    subdmlist = []
    for ddplan in ddplans:
        subdmlist += [float(x) for x in ddplan.subdmlist]
    subdmlist.sort()
    subdmlist = np.asarray(subdmlist)
    return subdmlist


def find_closest_subbands(obs, subdms, DM):
    """
    find_closest_subbands(obs, subdms, DM):
        Return the basename of the closest set of subbands to DM
        given an obs_info class and a sorted array of the subdms.
    """
    subdm = subdms[np.fabs(subdms - DM).argmin()]
    return "subbands/%s_DM%.2f.sub[0-6]*"%(obs.basefilenm, subdm)


def timed_execute(cmd, stdout=None, stderr=subprocess.STDOUT): 
    """
    timed_execute(cmd, stdout=None, stderr=subprocess.STDOUT):
        Execute the command 'cmd' after logging the command
            to STDOUT.  Return the wall-clock amount of time
            the command took to execute.

            Output standard output to 'stdout' and standard
            error to 'stderr'. Both are strings containing filenames.
            If values are None, the out/err streams are not recorded.
            By default stdout is None and stderr is combined with stdout.
    """
    # Log command to stdout
    sys.stdout.write("\n'"+cmd+"'\n")
    sys.stdout.flush()

    stdoutfile = False
    stderrfile = False
    if type(stdout) == types.StringType:
        stdout = open(stdout, 'w')
        stdoutfile = True
    if type(stderr) == types.StringType:
        stderr = open(stderr, 'w')
        stderrfile = True
    
    # Run (and time) the command. Check for errors.
    start = time.time()
    retcode = subprocess.call(cmd, shell=True, stdout=stdout, stderr=stderr)
    if retcode < 0:
        raise PrestoError("Execution of command (%s) terminated by signal (%s)!" % \
                                (cmd, -retcode))
    elif retcode > 0:
        raise PrestoError("Execution of command (%s) failed with status (%s)!" % \
                                (cmd, retcode))
    else:
        # Exit code is 0, which is "Success". Do nothing.
        pass
    end = time.time()
    
    # Close file objects, if any
    if stdoutfile:
        stdout.close()
    if stderrfile:
        stderr.close()
    return end - start


def get_folding_command(cand, obs, subdms):
    """
    get_folding_command(cand, obs, subdms):
        Return a command for prepfold for folding the subbands using
            an obs_info instance, an array of the subdms, and a candidate 
            instance that describes the observations and searches.
    """
    # Folding rules are based on the facts that we want:
    #   1.  Between 24 and 200 bins in the profiles
    #   2.  For most candidates, we want to search length = 101 p/pd/DM cubes
    #       (The side of the cube is always 2*M*N+1 where M is the "factor",
    #       either -npfact (for p and pd) or -ndmfact, and N is the number of bins
    #       in the profile).  A search of 101^3 points is pretty fast.
    #   3.  For slow pulsars (where N=100 or 200), since we'll have to search
    #       many points, we'll use fewer intervals in time (-npart 30)
    #   4.  For the slowest pulsars, in order to avoid RFI, we'll
    #       not search in period-derivative.
    zmax = cand.filename.split("_")[-1]
    outfilenm = obs.basefilenm+"_DM%s_Z%s"%(cand.DMstr, zmax)
    subfiles = find_closest_subbands(obs, subdms, cand.DM)
    p = 1.0 / cand.f
    if p < 0.002:
        Mp, Mdm, N = 2, 2, 24
        otheropts = "-npart 50"
    elif p < 0.05:
        Mp, Mdm, N = 2, 1, 50
        otheropts = "-npart 40 -pstep 1"
    elif p < 0.5:
        Mp, Mdm, N = 1, 1, 100
        otheropts = "-npart 30 -pstep 1 -dmstep 1"
    else:
        Mp, Mdm, N = 1, 1, 200
        otheropts = "-npart 30 -nopdsearch -pstep 1 -dmstep 1"
    return "prepfold -noxwin -accelcand %d -accelfile %s.cand -dm %.2f -o %s %s -n %d -npfact %d -ndmfact %d %s" % \
           (cand.candnum, cand.filename, cand.DM, outfilenm,
            otheropts, N, Mp, Mdm, subfiles)


class obs_info:
    """
    class obs_info(filenms, resultsdir)
        A class describing the observation and the analysis.
    """
    def __init__(self, filenms, resultsdir):
        # Where to dump all the results
        self.outputdir = resultsdir
        
        self.filenms = filenms
        self.filenmstr = ' '.join(self.filenms)
        self.basefilenm = os.path.split(filenms[0])[1].rstrip(".fits")
        # Check that filenames have correct format
        for filenm in self.filenms:
            #m = re.match(".*\.b(?P<beam>[0-7])s(?P<subband>[0-1])g[0-9]\..*\.fits", \
            m = re.match(".*\.b(?P<beam>[0-7])s(?P<subband>[0-1])g[0-9]_4b\..*\.fits", \
                            filenm)
            if m is None:
                raise ValueError("Data files don't appear to be ALFA MockSpec data " \
                                    "(based on filename)!")
        # m should be the re.match object from last filename 
        # (Is this consistent with all files?)
        self.alfabeam = int(m.group('beam'))
        self.mocksubband = int(m.group('subband'))
        
        # Read info from PSRFITS file
        spec_info = psrfits.SpectraInfo(filenms)
        self.MJD = spec_info.start_MJD[0]
        self.ra_string = spec_info.ra_str
        self.dec_string = spec_info.dec_str
        self.orig_N = spec_info.N
        self.dt = spec_info.dt # in sec
        self.BW = spec_info.BW
        self.orig_T = spec_info.T
        self.N = choose_N(self.orig_N)
        self.T = self.N * self.dt
        # Determine the average barycentric velocity of the observation
        self.baryv = get_baryv(self.ra_string, self.dec_string,
                               self.MJD, self.T, obs="AO")
        # Figure out which host we are processing on
        self.hostname = socket.gethostname()
        # The fraction of the data recommended to be masked by rfifind
        self.masked_fraction = 0.0
        # Initialize our timers
        self.rfifind_time = 0.0
        self.subbanding_time = 0.0
        self.dedispersing_time = 0.0
        self.FFT_time = 0.0
        self.lo_accelsearch_time = 0.0
        self.hi_accelsearch_time = 0.0
        self.singlepulse_time = 0.0
        self.sifting_time = 0.0
        self.folding_time = 0.0
        self.total_time = 0.0
        # Inialize some candidate counters
        self.num_sifted_cands = 0
        self.num_folded_cands = 0
        self.num_single_cands = 0

    def write_report(self, filenm):
        report_file = open(filenm, "w")
        report_file.write("---------------------------------------------------------\n")
        report_file.write("Data (%s) were processed on %s\n" % \
                                (', '.join(self.filenms), self.hostname))
        report_file.write("Ending UTC time:  %s\n"%(time.asctime(time.gmtime())))
        report_file.write("Total wall time:  %.1f s (%.2f hrs)\n"%\
                          (self.total_time, self.total_time/3600.0))
        report_file.write("Fraction of data masked:  %.2f%%\n"%\
                          (self.masked_fraction*100.0))
        report_file.write("---------------------------------------------------------\n")
        report_file.write("          rfifind time = %7.1f sec (%5.2f%%)\n"%\
                          (self.rfifind_time, self.rfifind_time/self.total_time*100.0))
        report_file.write("       subbanding time = %7.1f sec (%5.2f%%)\n"%\
                          (self.subbanding_time, self.subbanding_time/self.total_time*100.0))
        report_file.write("     dedispersing time = %7.1f sec (%5.2f%%)\n"%\
                          (self.dedispersing_time, self.dedispersing_time/self.total_time*100.0))
        report_file.write("     single-pulse time = %7.1f sec (%5.2f%%)\n"%\
                          (self.singlepulse_time, self.singlepulse_time/self.total_time*100.0))
        report_file.write("              FFT time = %7.1f sec (%5.2f%%)\n"%\
                          (self.FFT_time, self.FFT_time/self.total_time*100.0))
        report_file.write("   lo-accelsearch time = %7.1f sec (%5.2f%%)\n"%\
                          (self.lo_accelsearch_time, self.lo_accelsearch_time/self.total_time*100.0))
        report_file.write("   hi-accelsearch time = %7.1f sec (%5.2f%%)\n"%\
                          (self.hi_accelsearch_time, self.hi_accelsearch_time/self.total_time*100.0))
        report_file.write("          sifting time = %7.1f sec (%5.2f%%)\n"%\
                          (self.sifting_time, self.sifting_time/self.total_time*100.0))
        report_file.write("          folding time = %7.1f sec (%5.2f%%)\n"%\
                          (self.folding_time, self.folding_time/self.total_time*100.0))
        report_file.write("---------------------------------------------------------\n")
        report_file.close()

class dedisp_plan:
    """
    class dedisp_plan(lodm, dmstep, dmsperpass, numpasses, numsub, downsamp)
        A class describing a de-dispersion plan for prepsubband in detail.
    """
    def __init__(self, lodm, dmstep, dmsperpass, numpasses, numsub, downsamp):
        self.lodm = float(lodm)
        self.dmstep = float(dmstep)
        self.dmsperpass = int(dmsperpass)
        self.numpasses = int(numpasses)
        self.numsub = int(numsub)
        self.downsamp = int(downsamp)
        # Downsample less for the subbands so that folding
        # candidates is more acurate
        self.sub_downsamp = self.downsamp / 2
        if self.sub_downsamp==0: self.sub_downsamp = 1
        # The total downsampling is:
        #   self.downsamp = self.sub_downsamp * self.dd_downsamp
        if self.downsamp==1: self.dd_downsamp = 1
        else: self.dd_downsamp = 2
        self.sub_dmstep = self.dmsperpass * self.dmstep
        self.dmlist = []  # These are strings for comparison with filenames
        self.subdmlist = []
        for ii in range(self.numpasses):
            self.subdmlist.append("%.2f"%(self.lodm + (ii+0.5)*self.sub_dmstep))
            lodm = self.lodm + ii * self.sub_dmstep
            dmlist = ["%.2f"%dm for dm in \
                      np.arange(self.dmsperpass)*self.dmstep + lodm]
            self.dmlist.append(dmlist)

# Create our de-dispersion plans (for 100MHz WAPPs)
# The following are the "optimal" values for the 100MHz
# survey.  It keeps the total dispersive smearing (i.e.
# not counting scattering <1 ms up to a DM of ~600 pc cm^-3
ddplans = []
if (1):
    # The values here are:       lodm dmstep dms/call #calls #subbands downsamp
    ddplans.append(dedisp_plan(   0.0,   0.3,      24,    26,       32,       1))
    ddplans.append(dedisp_plan( 187.2,   0.5,      24,    10,       32,       2))
    ddplans.append(dedisp_plan( 307.2,   1.0,      24,    11,       32,       4))
    ddplans.append(dedisp_plan( 571.2,   3.0,      24,     6,       32,       8))
else: # faster option that sacrifices a small amount of time resolution at the lowest DMs
    # The values here are:       lodm dmstep dms/call #calls #subbands downsamp
    ddplans.append(dedisp_plan(   0.0,   0.5,      22,    21,       32,       1))
    ddplans.append(dedisp_plan( 231.0,   0.5,      24,     6,       32,       2))
    ddplans.append(dedisp_plan( 303.0,   1.0,      24,    11,       32,       4))
    ddplans.append(dedisp_plan( 567.0,   3.0,      24,     7,       32,       8))
    
def main(filenms, workdir, resultsdir):

    # Change to the specified working directory
    os.chdir(workdir)

    # Get information on the observation and the job
    job = obs_info(filenms, resultsdir)
    if job.T < low_T_to_search:
        print "The observation is too short (%.2f s) to search."%job.T
        sys.exit("The observation is too short (%.2f s) to search."%job.T)
    job.total_time = time.time()
    
    # Use whatever .zaplist is found in the current directory
    default_zaplist = glob.glob("*.zaplist")[0]

    # Make sure the output directory (and parent directories) exist
    try:
        os.makedirs(job.outputdir)
    except: pass

    # Create a directory to hold all the subbands
    try:
        os.makedirs("subbands")
    except: pass
    
    print "\nBeginning PALFA search of %s" % (', '.join(job.filenms))
    print "UTC time is:  %s"%(time.asctime(time.gmtime()))

    # rfifind the data file
    cmd = "rfifind %s -time %.17g -o %s %s" % \
          (datatype_flag, rfifind_chunk_time, job.basefilenm,
           job.filenmstr)
    job.rfifind_time += timed_execute(cmd, stdout="%s_rfifind.out" % job.basefilenm)
    maskfilenm = job.basefilenm + "_rfifind.mask"
    # Find the fraction that was suggested to be masked
    # Note:  Should we stop processing if the fraction is
    #        above some large value?  Maybe 30%?
    job.masked_fraction = find_masked_fraction(job)
    
    # Iterate over the stages of the overall de-dispersion plan
    dmstrs = []
    for ddplan in ddplans:

        # Iterate over the individual passes through the data file
        for passnum in range(ddplan.numpasses):
            subbasenm = "%s_DM%s"%(job.basefilenm, ddplan.subdmlist[passnum])

            # Create a set of subbands
            cmd = "prepsubband %s -sub -subdm %s -downsamp %d -nsub %d -mask %s -o subbands/%s %s"%\
                  (datatype_flag, ddplan.subdmlist[passnum], ddplan.sub_downsamp,
                   ddplan.numsub, maskfilenm, job.basefilenm,
                   job.filenmstr)
            job.subbanding_time += timed_execute(cmd, stdout="%s.subout" % subbasenm)
            
            # Now de-disperse using the subbands
            cmd = "prepsubband -lodm %.2f -dmstep %.2f -numdms %d -downsamp %d -numout %d -o %s subbands/%s.sub[0-9]*"%\
                  (ddplan.lodm+passnum*ddplan.sub_dmstep, ddplan.dmstep,
                   ddplan.dmsperpass, ddplan.dd_downsamp, job.N/ddplan.downsamp,
                   job.basefilenm, subbasenm)
            job.dedispersing_time += timed_execute(cmd, stdout="%s.prepout" % subbasenm)
            
            # Iterate over all the new DMs
            for dmstr in ddplan.dmlist[passnum]:
                dmstrs.append(dmstr)
                basenm = job.basefilenm+"_DM"+dmstr
                datnm = basenm+".dat"
                fftnm = basenm+".fft"
                infnm = basenm+".inf"

                # Do the single-pulse search
                cmd = "single_pulse_search.py -p -m %f -t %f %s"%\
                      (singlepulse_maxwidth, singlepulse_threshold, datnm)
                job.singlepulse_time += timed_execute(cmd)
                try:
                    shutil.copy(basenm+".singlepulse", job.outputdir)
                except: pass

                # FFT, zap, and de-redden
                cmd = "realfft %s"%datnm
                job.FFT_time += timed_execute(cmd)
                cmd = "zapbirds -zap -zapfile %s -baryv %.6g %s"%\
                      (default_zaplist, job.baryv, fftnm)
                job.FFT_time += timed_execute(cmd)
                cmd = "rednoise %s"%fftnm
                job.FFT_time += timed_execute(cmd)
                try:
                    os.rename(basenm+"_red.fft", fftnm)
                except: pass
                
                # Do the low-acceleration search
                cmd = "accelsearch -numharm %d -sigma %f -zmax %d -flo %f %s"%\
                      (lo_accel_numharm, lo_accel_sigma, lo_accel_zmax, lo_accel_flo, fftnm)
                job.lo_accelsearch_time += timed_execute(cmd)
                try:
                    os.remove(basenm+"_ACCEL_%d.txtcand"%lo_accel_zmax)
                except: pass
                try:  # This prevents errors if there are no cand files to copy
                    shutil.copy(basenm+"_ACCEL_%d.cand"%lo_accel_zmax, job.outputdir)
                    shutil.copy(basenm+"_ACCEL_%d"%lo_accel_zmax, job.outputdir)
                except: pass
        
                # Do the high-acceleration search
                cmd = "accelsearch -numharm %d -sigma %f -zmax %d -flo %f %s"%\
                      (hi_accel_numharm, hi_accel_sigma, hi_accel_zmax, hi_accel_flo, fftnm)
                job.hi_accelsearch_time += timed_execute(cmd)
                try:
                    os.remove(basenm+"_ACCEL_%d.txtcand"%hi_accel_zmax)
                except: pass
                try:  # This prevents errors if there are no cand files to copy
                    shutil.copy(basenm+"_ACCEL_%d.cand"%hi_accel_zmax, job.outputdir)
                    shutil.copy(basenm+"_ACCEL_%d"%hi_accel_zmax, job.outputdir)
                except: pass

                # Remove the .dat and .fft files
                try:
                    os.remove(datnm)
                except: pass
                try:
                    os.remove(fftnm)
                except: pass

    # Make the single-pulse plot
    cmd = "single_pulse_search.py -t %f *.singlepulse"%singlepulse_plot_SNR
    job.singlepulse_time += timed_execute(cmd)

    # Sift through the candidates to choose the best to fold
    
    job.sifting_time = time.time()

    lo_accel_cands = sifting.read_candidates(glob.glob("*ACCEL_%d"%lo_accel_zmax))
    if len(lo_accel_cands):
        lo_accel_cands = sifting.remove_duplicate_candidates(lo_accel_cands)
    if len(lo_accel_cands):
        lo_accel_cands = sifting.remove_DM_problems(lo_accel_cands, numhits_to_fold,
                                                    dmstrs, low_DM_cutoff)

    hi_accel_cands = sifting.read_candidates(glob.glob("*ACCEL_%d"%hi_accel_zmax))
    if len(hi_accel_cands):
        hi_accel_cands = sifting.remove_duplicate_candidates(hi_accel_cands)
    if len(hi_accel_cands):
        hi_accel_cands = sifting.remove_DM_problems(hi_accel_cands, numhits_to_fold,
                                                    dmstrs, low_DM_cutoff)

    all_accel_cands = lo_accel_cands + hi_accel_cands
    if len(all_accel_cands):
        all_accel_cands = sifting.remove_harmonics(all_accel_cands)
        # Note:  the candidates will be sorted in _sigma_ order, not _SNR_!
        all_accel_cands.sort(sifting.cmp_sigma)
        sifting.write_candlist(all_accel_cands, job.basefilenm+".accelcands")

    try:
        cmd = "cp *.accelcands "+job.outputdir
        os.system(cmd)
    except: pass

    job.sifting_time = time.time() - job.sifting_time

    # Fold the best candidates

    subdms = get_all_subdms(ddplans)
    cands_folded = 0
    for cand in all_accel_cands:
        if cands_folded == max_cands_to_fold:
            break
        if cand.sigma > to_prepfold_sigma:
            job.folding_time += timed_execute(get_folding_command(cand, job, subdms))
            cands_folded += 1

    # Now step through the .ps files and convert them to .png and gzip them

    psfiles = glob.glob("*.ps")
    for psfile in psfiles:
        if "singlepulse" in psfile:
            # For some reason the singlepulse files don't transform nicely...
            epsfile = psfile.replace(".ps", ".eps")
            os.system("eps2eps "+psfile+" "+epsfile)
            os.system("pstoimg -density 100 -crop a "+epsfile)
            try:
                os.remove(epsfile)
            except: pass
        else:
            os.system("pstoimg -density 100 -flip cw "+psfile)
        os.system("gzip "+psfile)
    
    # NOTE:  need to add database commands

    # And finish up

    job.total_time = time.time() - job.total_time
    print "\nFinished"
    print "UTC time is:  %s"%(time.asctime(time.gmtime()))

    # Write the job report

    job.write_report(job.basefilenm+".report")
    job.write_report(os.path.join(job.outputdir, job.basefilenm+".report"))

    # Copy all the important stuff to the output directory
    try:
        cmd = "cp *rfifind.[bimors]* *.pfd *.ps.gz *.png "+job.outputdir
        os.system(cmd)
    except: pass
   

class PrestoError(Exception):
    """Error to throw when a PRESTO program returns with 
        a non-zero error code.
    """
    pass

if __name__ == "__main__":
    # Arguments to the search program are
    # sys.argv[3:] = data file names
    # sys.argv[1] = working directory name
    # sys.argv[2] = results directory name
    workdir = sys.argv[1]
    resultsdir = sys.argv[2]
    filenms = sys.argv[3:]
    main(filenms, workdir, resultsdir)
>>>>>>> 9e53d0b6
<|MERGE_RESOLUTION|>--- conflicted
+++ resolved
@@ -1,4 +1,3 @@
-<<<<<<< HEAD
 import glob
 import os
 import os.path
@@ -245,6 +244,7 @@
         # Check that filenames have correct format
         for filenm in self.filenms:
             m = re.match(".*\.b(?P<beam>[0-7])s(?P<subband>[0-1])g[0-9]\..*\.fits", \
+            # m = re.match(".*\.b(?P<beam>[0-7])s(?P<subband>[0-1])g[0-9]_4b\..*\.fits", \
                             filenm)
             if m is None:
                 raise ValueError("Data files don't appear to be ALFA MockSpec data " \
@@ -376,8 +376,7 @@
     # Get information on the observation and the job
     job = obs_info(filenms, resultsdir)
     if job.T < low_T_to_search:
-        print "The observation is too short (%.2f s) to search."%job.T
-        sys.exit()
+        sys.exit("The observation is too short (%.2f s) to search."%job.T)
     job.total_time = time.time()
     
     # Use whatever .zaplist is found in the current directory
@@ -586,566 +585,4 @@
     workdir = sys.argv[1]
     resultsdir = sys.argv[2]
     filenms = sys.argv[3:]
-    main(filenms, workdir, resultsdir)
-=======
-import glob
-import os
-import os.path
-import shutil
-import socket
-import struct
-import sys
-import time
-import subprocess
-import re
-import types
-
-import numpy as np
-import psr_utils
-import presto
-import sifting
-import psrfits
-
-debug = 0
-
-# A list of numbers that are highly factorable
-#goodfactors = [int(x) for x in open("ALFA_goodfacts.txt")]
-goodfactors = [1008, 1024, 1056, 1120, 1152, 1200, 1232, 1280, 1296,
-1344, 1408, 1440, 1536, 1568, 1584, 1600, 1680, 1728, 1760, 1792,
-1920, 1936, 2000, 2016, 2048, 2112, 2160, 2240, 2304, 2352, 2400,
-2464, 2560, 2592, 2640, 2688, 2800, 2816, 2880, 3024, 3072, 3136,
-3168, 3200, 3360, 3456, 3520, 3584, 3600, 3696, 3840, 3872, 3888,
-3920, 4000, 4032, 4096, 4224, 4320, 4400, 4480, 4608, 4704, 4752,
-4800, 4928, 5040, 5120, 5184, 5280, 5376, 5488, 5600, 5632, 5760,
-5808, 6000, 6048, 6144, 6160, 6272, 6336, 6400, 6480, 6720, 6912,
-7040, 7056, 7168, 7200, 7392, 7680, 7744, 7776, 7840, 7920, 8000,
-8064, 8192, 8400, 8448, 8624, 8640, 8800, 8960, 9072, 9216, 9408,
-9504, 9600, 9680, 9856]
-
-def choose_N(orig_N):
-    """
-    choose_N(orig_N):
-        Choose a time series length that is larger than
-            the input value but that is highly factorable.
-            Note that the returned value must be divisible
-            by at least the maximum downsample factor * 2.
-            Currently, this is 8 * 2 = 16.
-    """
-    if orig_N < 10000:
-        return 0
-    # Get the number represented by the first 4 digits of orig_N
-    first4 = int(str(orig_N)[:4])
-    # Now get the number that is just bigger than orig_N
-    # that has its first 4 digits equal to "factor"
-    for factor in goodfactors:
-        if factor > first4: break
-    new_N = factor
-    while new_N < orig_N:
-        new_N *= 10
-    # Finally, compare new_N to the closest power_of_two
-    # greater than orig_N.  Take the closest.
-    two_N = 2
-    while two_N < orig_N:
-        two_N *= 2
-    if two_N < new_N: return two_N
-    else: return new_N
-
-
-def get_baryv(ra, dec, mjd, T, obs="AO"):
-   """
-   get_baryv(ra, dec, mjd, T):
-     Determine the average barycentric velocity towards 'ra', 'dec'
-       during an observation from 'obs'.  The RA and DEC are in the
-       standard string format (i.e. 'hh:mm:ss.ssss' and 'dd:mm:ss.ssss').
-       'T' is in sec and 'mjd' is (of course) in MJD.
-   """
-   tts = psr_utils.span(mjd, mjd+T/86400.0, 100)
-   nn = len(tts)
-   bts = np.zeros(nn, dtype=np.float64)
-   vel = np.zeros(nn, dtype=np.float64)
-   presto.barycenter(tts, bts, vel, nn, ra, dec, obs, "DE200")
-   avgvel = np.add.reduce(vel)/nn
-   return avgvel
-
-
-def find_masked_fraction(obs):
-    """
-    find_masked_fraction(obs):
-        Parse the output file from an rfifind run and return the
-            fraction of the data that was suggested to be masked.
-    """
-    rfifind_out = obs.basefilenm + "_rfifind.out"
-    for line in open(rfifind_out):
-        if "Number of  bad   intervals" in line:
-            return float(line.split("(")[1].split("%")[0])/100.0
-    # If there is a problem reading the file, return 100%
-    return 100.0
-
-
-def get_all_subdms(ddplans):
-    """
-    get_all_subdms(ddplans):
-        Return a sorted array of the subdms from the list of ddplans.
-    """
-    subdmlist = []
-    for ddplan in ddplans:
-        subdmlist += [float(x) for x in ddplan.subdmlist]
-    subdmlist.sort()
-    subdmlist = np.asarray(subdmlist)
-    return subdmlist
-
-
-def find_closest_subbands(obs, subdms, DM):
-    """
-    find_closest_subbands(obs, subdms, DM):
-        Return the basename of the closest set of subbands to DM
-        given an obs_info class and a sorted array of the subdms.
-    """
-    subdm = subdms[np.fabs(subdms - DM).argmin()]
-    return "subbands/%s_DM%.2f.sub[0-6]*"%(obs.basefilenm, subdm)
-
-
-def timed_execute(cmd, stdout=None, stderr=subprocess.STDOUT): 
-    """
-    timed_execute(cmd, stdout=None, stderr=subprocess.STDOUT):
-        Execute the command 'cmd' after logging the command
-            to STDOUT.  Return the wall-clock amount of time
-            the command took to execute.
-
-            Output standard output to 'stdout' and standard
-            error to 'stderr'. Both are strings containing filenames.
-            If values are None, the out/err streams are not recorded.
-            By default stdout is None and stderr is combined with stdout.
-    """
-    # Log command to stdout
-    sys.stdout.write("\n'"+cmd+"'\n")
-    sys.stdout.flush()
-
-    stdoutfile = False
-    stderrfile = False
-    if type(stdout) == types.StringType:
-        stdout = open(stdout, 'w')
-        stdoutfile = True
-    if type(stderr) == types.StringType:
-        stderr = open(stderr, 'w')
-        stderrfile = True
-    
-    # Run (and time) the command. Check for errors.
-    start = time.time()
-    retcode = subprocess.call(cmd, shell=True, stdout=stdout, stderr=stderr)
-    if retcode < 0:
-        raise PrestoError("Execution of command (%s) terminated by signal (%s)!" % \
-                                (cmd, -retcode))
-    elif retcode > 0:
-        raise PrestoError("Execution of command (%s) failed with status (%s)!" % \
-                                (cmd, retcode))
-    else:
-        # Exit code is 0, which is "Success". Do nothing.
-        pass
-    end = time.time()
-    
-    # Close file objects, if any
-    if stdoutfile:
-        stdout.close()
-    if stderrfile:
-        stderr.close()
-    return end - start
-
-
-def get_folding_command(cand, obs, subdms):
-    """
-    get_folding_command(cand, obs, subdms):
-        Return a command for prepfold for folding the subbands using
-            an obs_info instance, an array of the subdms, and a candidate 
-            instance that describes the observations and searches.
-    """
-    # Folding rules are based on the facts that we want:
-    #   1.  Between 24 and 200 bins in the profiles
-    #   2.  For most candidates, we want to search length = 101 p/pd/DM cubes
-    #       (The side of the cube is always 2*M*N+1 where M is the "factor",
-    #       either -npfact (for p and pd) or -ndmfact, and N is the number of bins
-    #       in the profile).  A search of 101^3 points is pretty fast.
-    #   3.  For slow pulsars (where N=100 or 200), since we'll have to search
-    #       many points, we'll use fewer intervals in time (-npart 30)
-    #   4.  For the slowest pulsars, in order to avoid RFI, we'll
-    #       not search in period-derivative.
-    zmax = cand.filename.split("_")[-1]
-    outfilenm = obs.basefilenm+"_DM%s_Z%s"%(cand.DMstr, zmax)
-    subfiles = find_closest_subbands(obs, subdms, cand.DM)
-    p = 1.0 / cand.f
-    if p < 0.002:
-        Mp, Mdm, N = 2, 2, 24
-        otheropts = "-npart 50"
-    elif p < 0.05:
-        Mp, Mdm, N = 2, 1, 50
-        otheropts = "-npart 40 -pstep 1"
-    elif p < 0.5:
-        Mp, Mdm, N = 1, 1, 100
-        otheropts = "-npart 30 -pstep 1 -dmstep 1"
-    else:
-        Mp, Mdm, N = 1, 1, 200
-        otheropts = "-npart 30 -nopdsearch -pstep 1 -dmstep 1"
-    return "prepfold -noxwin -accelcand %d -accelfile %s.cand -dm %.2f -o %s %s -n %d -npfact %d -ndmfact %d %s" % \
-           (cand.candnum, cand.filename, cand.DM, outfilenm,
-            otheropts, N, Mp, Mdm, subfiles)
-
-
-class obs_info:
-    """
-    class obs_info(filenms, resultsdir)
-        A class describing the observation and the analysis.
-    """
-    def __init__(self, filenms, resultsdir):
-        # Where to dump all the results
-        self.outputdir = resultsdir
-        
-        self.filenms = filenms
-        self.filenmstr = ' '.join(self.filenms)
-        self.basefilenm = os.path.split(filenms[0])[1].rstrip(".fits")
-        # Check that filenames have correct format
-        for filenm in self.filenms:
-            #m = re.match(".*\.b(?P<beam>[0-7])s(?P<subband>[0-1])g[0-9]\..*\.fits", \
-            m = re.match(".*\.b(?P<beam>[0-7])s(?P<subband>[0-1])g[0-9]_4b\..*\.fits", \
-                            filenm)
-            if m is None:
-                raise ValueError("Data files don't appear to be ALFA MockSpec data " \
-                                    "(based on filename)!")
-        # m should be the re.match object from last filename 
-        # (Is this consistent with all files?)
-        self.alfabeam = int(m.group('beam'))
-        self.mocksubband = int(m.group('subband'))
-        
-        # Read info from PSRFITS file
-        spec_info = psrfits.SpectraInfo(filenms)
-        self.MJD = spec_info.start_MJD[0]
-        self.ra_string = spec_info.ra_str
-        self.dec_string = spec_info.dec_str
-        self.orig_N = spec_info.N
-        self.dt = spec_info.dt # in sec
-        self.BW = spec_info.BW
-        self.orig_T = spec_info.T
-        self.N = choose_N(self.orig_N)
-        self.T = self.N * self.dt
-        # Determine the average barycentric velocity of the observation
-        self.baryv = get_baryv(self.ra_string, self.dec_string,
-                               self.MJD, self.T, obs="AO")
-        # Figure out which host we are processing on
-        self.hostname = socket.gethostname()
-        # The fraction of the data recommended to be masked by rfifind
-        self.masked_fraction = 0.0
-        # Initialize our timers
-        self.rfifind_time = 0.0
-        self.subbanding_time = 0.0
-        self.dedispersing_time = 0.0
-        self.FFT_time = 0.0
-        self.lo_accelsearch_time = 0.0
-        self.hi_accelsearch_time = 0.0
-        self.singlepulse_time = 0.0
-        self.sifting_time = 0.0
-        self.folding_time = 0.0
-        self.total_time = 0.0
-        # Inialize some candidate counters
-        self.num_sifted_cands = 0
-        self.num_folded_cands = 0
-        self.num_single_cands = 0
-
-    def write_report(self, filenm):
-        report_file = open(filenm, "w")
-        report_file.write("---------------------------------------------------------\n")
-        report_file.write("Data (%s) were processed on %s\n" % \
-                                (', '.join(self.filenms), self.hostname))
-        report_file.write("Ending UTC time:  %s\n"%(time.asctime(time.gmtime())))
-        report_file.write("Total wall time:  %.1f s (%.2f hrs)\n"%\
-                          (self.total_time, self.total_time/3600.0))
-        report_file.write("Fraction of data masked:  %.2f%%\n"%\
-                          (self.masked_fraction*100.0))
-        report_file.write("---------------------------------------------------------\n")
-        report_file.write("          rfifind time = %7.1f sec (%5.2f%%)\n"%\
-                          (self.rfifind_time, self.rfifind_time/self.total_time*100.0))
-        report_file.write("       subbanding time = %7.1f sec (%5.2f%%)\n"%\
-                          (self.subbanding_time, self.subbanding_time/self.total_time*100.0))
-        report_file.write("     dedispersing time = %7.1f sec (%5.2f%%)\n"%\
-                          (self.dedispersing_time, self.dedispersing_time/self.total_time*100.0))
-        report_file.write("     single-pulse time = %7.1f sec (%5.2f%%)\n"%\
-                          (self.singlepulse_time, self.singlepulse_time/self.total_time*100.0))
-        report_file.write("              FFT time = %7.1f sec (%5.2f%%)\n"%\
-                          (self.FFT_time, self.FFT_time/self.total_time*100.0))
-        report_file.write("   lo-accelsearch time = %7.1f sec (%5.2f%%)\n"%\
-                          (self.lo_accelsearch_time, self.lo_accelsearch_time/self.total_time*100.0))
-        report_file.write("   hi-accelsearch time = %7.1f sec (%5.2f%%)\n"%\
-                          (self.hi_accelsearch_time, self.hi_accelsearch_time/self.total_time*100.0))
-        report_file.write("          sifting time = %7.1f sec (%5.2f%%)\n"%\
-                          (self.sifting_time, self.sifting_time/self.total_time*100.0))
-        report_file.write("          folding time = %7.1f sec (%5.2f%%)\n"%\
-                          (self.folding_time, self.folding_time/self.total_time*100.0))
-        report_file.write("---------------------------------------------------------\n")
-        report_file.close()
-
-class dedisp_plan:
-    """
-    class dedisp_plan(lodm, dmstep, dmsperpass, numpasses, numsub, downsamp)
-        A class describing a de-dispersion plan for prepsubband in detail.
-    """
-    def __init__(self, lodm, dmstep, dmsperpass, numpasses, numsub, downsamp):
-        self.lodm = float(lodm)
-        self.dmstep = float(dmstep)
-        self.dmsperpass = int(dmsperpass)
-        self.numpasses = int(numpasses)
-        self.numsub = int(numsub)
-        self.downsamp = int(downsamp)
-        # Downsample less for the subbands so that folding
-        # candidates is more acurate
-        self.sub_downsamp = self.downsamp / 2
-        if self.sub_downsamp==0: self.sub_downsamp = 1
-        # The total downsampling is:
-        #   self.downsamp = self.sub_downsamp * self.dd_downsamp
-        if self.downsamp==1: self.dd_downsamp = 1
-        else: self.dd_downsamp = 2
-        self.sub_dmstep = self.dmsperpass * self.dmstep
-        self.dmlist = []  # These are strings for comparison with filenames
-        self.subdmlist = []
-        for ii in range(self.numpasses):
-            self.subdmlist.append("%.2f"%(self.lodm + (ii+0.5)*self.sub_dmstep))
-            lodm = self.lodm + ii * self.sub_dmstep
-            dmlist = ["%.2f"%dm for dm in \
-                      np.arange(self.dmsperpass)*self.dmstep + lodm]
-            self.dmlist.append(dmlist)
-
-# Create our de-dispersion plans (for 100MHz WAPPs)
-# The following are the "optimal" values for the 100MHz
-# survey.  It keeps the total dispersive smearing (i.e.
-# not counting scattering <1 ms up to a DM of ~600 pc cm^-3
-ddplans = []
-if (1):
-    # The values here are:       lodm dmstep dms/call #calls #subbands downsamp
-    ddplans.append(dedisp_plan(   0.0,   0.3,      24,    26,       32,       1))
-    ddplans.append(dedisp_plan( 187.2,   0.5,      24,    10,       32,       2))
-    ddplans.append(dedisp_plan( 307.2,   1.0,      24,    11,       32,       4))
-    ddplans.append(dedisp_plan( 571.2,   3.0,      24,     6,       32,       8))
-else: # faster option that sacrifices a small amount of time resolution at the lowest DMs
-    # The values here are:       lodm dmstep dms/call #calls #subbands downsamp
-    ddplans.append(dedisp_plan(   0.0,   0.5,      22,    21,       32,       1))
-    ddplans.append(dedisp_plan( 231.0,   0.5,      24,     6,       32,       2))
-    ddplans.append(dedisp_plan( 303.0,   1.0,      24,    11,       32,       4))
-    ddplans.append(dedisp_plan( 567.0,   3.0,      24,     7,       32,       8))
-    
-def main(filenms, workdir, resultsdir):
-
-    # Change to the specified working directory
-    os.chdir(workdir)
-
-    # Get information on the observation and the job
-    job = obs_info(filenms, resultsdir)
-    if job.T < low_T_to_search:
-        print "The observation is too short (%.2f s) to search."%job.T
-        sys.exit("The observation is too short (%.2f s) to search."%job.T)
-    job.total_time = time.time()
-    
-    # Use whatever .zaplist is found in the current directory
-    default_zaplist = glob.glob("*.zaplist")[0]
-
-    # Make sure the output directory (and parent directories) exist
-    try:
-        os.makedirs(job.outputdir)
-    except: pass
-
-    # Create a directory to hold all the subbands
-    try:
-        os.makedirs("subbands")
-    except: pass
-    
-    print "\nBeginning PALFA search of %s" % (', '.join(job.filenms))
-    print "UTC time is:  %s"%(time.asctime(time.gmtime()))
-
-    # rfifind the data file
-    cmd = "rfifind %s -time %.17g -o %s %s" % \
-          (datatype_flag, rfifind_chunk_time, job.basefilenm,
-           job.filenmstr)
-    job.rfifind_time += timed_execute(cmd, stdout="%s_rfifind.out" % job.basefilenm)
-    maskfilenm = job.basefilenm + "_rfifind.mask"
-    # Find the fraction that was suggested to be masked
-    # Note:  Should we stop processing if the fraction is
-    #        above some large value?  Maybe 30%?
-    job.masked_fraction = find_masked_fraction(job)
-    
-    # Iterate over the stages of the overall de-dispersion plan
-    dmstrs = []
-    for ddplan in ddplans:
-
-        # Iterate over the individual passes through the data file
-        for passnum in range(ddplan.numpasses):
-            subbasenm = "%s_DM%s"%(job.basefilenm, ddplan.subdmlist[passnum])
-
-            # Create a set of subbands
-            cmd = "prepsubband %s -sub -subdm %s -downsamp %d -nsub %d -mask %s -o subbands/%s %s"%\
-                  (datatype_flag, ddplan.subdmlist[passnum], ddplan.sub_downsamp,
-                   ddplan.numsub, maskfilenm, job.basefilenm,
-                   job.filenmstr)
-            job.subbanding_time += timed_execute(cmd, stdout="%s.subout" % subbasenm)
-            
-            # Now de-disperse using the subbands
-            cmd = "prepsubband -lodm %.2f -dmstep %.2f -numdms %d -downsamp %d -numout %d -o %s subbands/%s.sub[0-9]*"%\
-                  (ddplan.lodm+passnum*ddplan.sub_dmstep, ddplan.dmstep,
-                   ddplan.dmsperpass, ddplan.dd_downsamp, job.N/ddplan.downsamp,
-                   job.basefilenm, subbasenm)
-            job.dedispersing_time += timed_execute(cmd, stdout="%s.prepout" % subbasenm)
-            
-            # Iterate over all the new DMs
-            for dmstr in ddplan.dmlist[passnum]:
-                dmstrs.append(dmstr)
-                basenm = job.basefilenm+"_DM"+dmstr
-                datnm = basenm+".dat"
-                fftnm = basenm+".fft"
-                infnm = basenm+".inf"
-
-                # Do the single-pulse search
-                cmd = "single_pulse_search.py -p -m %f -t %f %s"%\
-                      (singlepulse_maxwidth, singlepulse_threshold, datnm)
-                job.singlepulse_time += timed_execute(cmd)
-                try:
-                    shutil.copy(basenm+".singlepulse", job.outputdir)
-                except: pass
-
-                # FFT, zap, and de-redden
-                cmd = "realfft %s"%datnm
-                job.FFT_time += timed_execute(cmd)
-                cmd = "zapbirds -zap -zapfile %s -baryv %.6g %s"%\
-                      (default_zaplist, job.baryv, fftnm)
-                job.FFT_time += timed_execute(cmd)
-                cmd = "rednoise %s"%fftnm
-                job.FFT_time += timed_execute(cmd)
-                try:
-                    os.rename(basenm+"_red.fft", fftnm)
-                except: pass
-                
-                # Do the low-acceleration search
-                cmd = "accelsearch -numharm %d -sigma %f -zmax %d -flo %f %s"%\
-                      (lo_accel_numharm, lo_accel_sigma, lo_accel_zmax, lo_accel_flo, fftnm)
-                job.lo_accelsearch_time += timed_execute(cmd)
-                try:
-                    os.remove(basenm+"_ACCEL_%d.txtcand"%lo_accel_zmax)
-                except: pass
-                try:  # This prevents errors if there are no cand files to copy
-                    shutil.copy(basenm+"_ACCEL_%d.cand"%lo_accel_zmax, job.outputdir)
-                    shutil.copy(basenm+"_ACCEL_%d"%lo_accel_zmax, job.outputdir)
-                except: pass
-        
-                # Do the high-acceleration search
-                cmd = "accelsearch -numharm %d -sigma %f -zmax %d -flo %f %s"%\
-                      (hi_accel_numharm, hi_accel_sigma, hi_accel_zmax, hi_accel_flo, fftnm)
-                job.hi_accelsearch_time += timed_execute(cmd)
-                try:
-                    os.remove(basenm+"_ACCEL_%d.txtcand"%hi_accel_zmax)
-                except: pass
-                try:  # This prevents errors if there are no cand files to copy
-                    shutil.copy(basenm+"_ACCEL_%d.cand"%hi_accel_zmax, job.outputdir)
-                    shutil.copy(basenm+"_ACCEL_%d"%hi_accel_zmax, job.outputdir)
-                except: pass
-
-                # Remove the .dat and .fft files
-                try:
-                    os.remove(datnm)
-                except: pass
-                try:
-                    os.remove(fftnm)
-                except: pass
-
-    # Make the single-pulse plot
-    cmd = "single_pulse_search.py -t %f *.singlepulse"%singlepulse_plot_SNR
-    job.singlepulse_time += timed_execute(cmd)
-
-    # Sift through the candidates to choose the best to fold
-    
-    job.sifting_time = time.time()
-
-    lo_accel_cands = sifting.read_candidates(glob.glob("*ACCEL_%d"%lo_accel_zmax))
-    if len(lo_accel_cands):
-        lo_accel_cands = sifting.remove_duplicate_candidates(lo_accel_cands)
-    if len(lo_accel_cands):
-        lo_accel_cands = sifting.remove_DM_problems(lo_accel_cands, numhits_to_fold,
-                                                    dmstrs, low_DM_cutoff)
-
-    hi_accel_cands = sifting.read_candidates(glob.glob("*ACCEL_%d"%hi_accel_zmax))
-    if len(hi_accel_cands):
-        hi_accel_cands = sifting.remove_duplicate_candidates(hi_accel_cands)
-    if len(hi_accel_cands):
-        hi_accel_cands = sifting.remove_DM_problems(hi_accel_cands, numhits_to_fold,
-                                                    dmstrs, low_DM_cutoff)
-
-    all_accel_cands = lo_accel_cands + hi_accel_cands
-    if len(all_accel_cands):
-        all_accel_cands = sifting.remove_harmonics(all_accel_cands)
-        # Note:  the candidates will be sorted in _sigma_ order, not _SNR_!
-        all_accel_cands.sort(sifting.cmp_sigma)
-        sifting.write_candlist(all_accel_cands, job.basefilenm+".accelcands")
-
-    try:
-        cmd = "cp *.accelcands "+job.outputdir
-        os.system(cmd)
-    except: pass
-
-    job.sifting_time = time.time() - job.sifting_time
-
-    # Fold the best candidates
-
-    subdms = get_all_subdms(ddplans)
-    cands_folded = 0
-    for cand in all_accel_cands:
-        if cands_folded == max_cands_to_fold:
-            break
-        if cand.sigma > to_prepfold_sigma:
-            job.folding_time += timed_execute(get_folding_command(cand, job, subdms))
-            cands_folded += 1
-
-    # Now step through the .ps files and convert them to .png and gzip them
-
-    psfiles = glob.glob("*.ps")
-    for psfile in psfiles:
-        if "singlepulse" in psfile:
-            # For some reason the singlepulse files don't transform nicely...
-            epsfile = psfile.replace(".ps", ".eps")
-            os.system("eps2eps "+psfile+" "+epsfile)
-            os.system("pstoimg -density 100 -crop a "+epsfile)
-            try:
-                os.remove(epsfile)
-            except: pass
-        else:
-            os.system("pstoimg -density 100 -flip cw "+psfile)
-        os.system("gzip "+psfile)
-    
-    # NOTE:  need to add database commands
-
-    # And finish up
-
-    job.total_time = time.time() - job.total_time
-    print "\nFinished"
-    print "UTC time is:  %s"%(time.asctime(time.gmtime()))
-
-    # Write the job report
-
-    job.write_report(job.basefilenm+".report")
-    job.write_report(os.path.join(job.outputdir, job.basefilenm+".report"))
-
-    # Copy all the important stuff to the output directory
-    try:
-        cmd = "cp *rfifind.[bimors]* *.pfd *.ps.gz *.png "+job.outputdir
-        os.system(cmd)
-    except: pass
-   
-
-class PrestoError(Exception):
-    """Error to throw when a PRESTO program returns with 
-        a non-zero error code.
-    """
-    pass
-
-if __name__ == "__main__":
-    # Arguments to the search program are
-    # sys.argv[3:] = data file names
-    # sys.argv[1] = working directory name
-    # sys.argv[2] = results directory name
-    workdir = sys.argv[1]
-    resultsdir = sys.argv[2]
-    filenms = sys.argv[3:]
-    main(filenms, workdir, resultsdir)
->>>>>>> 9e53d0b6
+    main(filenms, workdir, resultsdir)