import os
import os.path

import M2Crypto

import pipeline_utils
import mailer
import OutStream
import config.basic
import config.background
import config.download
import subprocess

cout = OutStream.OutStream("CornellFTP Module", \
                os.path.join(config.basic.log_dir, "downloader.log"), \
                config.background.screen_output)

class CornellFTP(M2Crypto.ftpslib.FTP_TLS):
    def __init__(self, host=config.download.ftp_host, \
                        port=config.download.ftp_port, \
                        username=config.download.ftp_username, \
                        password=config.download.ftp_password, \
                        *args, **kwargs):

        M2Crypto.ftpslib.FTP_TLS.__init__(self, *args, **kwargs)
        try:
            self.connect(host, port)
            self.auth_tls()
            self.set_pasv(1)
            self.login(username, password)
        except Exception, e:
            raise get_ftp_exception(str(e))
        else:
            cout.outs("CornellFTP - Connected and logged in")

    def __del__(self):
        if self.sock is not None:
            self.quit()

    def list_files(self, ftp_path):
        return self.nlst(ftp_path)

    def get_files(self, ftp_path):
        files = self.list_files(ftp_path)
        sizes = [self.size(os.path.join(ftp_path, fn)) for fn in files]
        return zip(files, sizes)

<<<<<<< HEAD
    def download(self, ftp_path):
        localfn = os.path.join(config.download.datadir,os.path.basename(ftp_path))

        username = config.download.ftp_username
        password = config.download.ftp_password
        #f = open(localfn, 'wb')
=======
    def get_modtime(self, ftp_path):
        """Given a file's path on the FTP server return
            a datetime.datetime object that represents the file's
            time of last modification. This is gotten by using 
            the MDTM command. Fractions of a second are ignored.

            Modification time is returned in GMT.

            Input:
                ftp_path: path of file on FTP server.

            Output:
                modtime: datetime.datetime object that encodes the file's
                    last time of modification.
        """
        response = self.sendcmd("MDTM %s")
        respcode = response.split()[0]
        if respcode=='213':
            # All's good
            # Parse first 14 characters of date string
            # (Characters 15+ are fractions of a second)
            modstr = response.split()[1][:14]
            modtime = datetime.strptime(modstr, "%Y%m%d%H%M%S")
        else:
            raise get_ftp_exception(response)
        return modtime

    def download(self, ftp_path, local_path=config.download.datadir):
        localfn = os.path.join(local_path, os.path.basename(ftp_path))
        f = open(localfn, 'wb')
>>>>>>> f114d8b0
        
        # Define a function to write blocks to the file
        #def write(block):
        #    f.write(block)
        #    f.flush()
        #    os.fsync(f)
        
        #self.sendcmd("TYPE I")
        cout.outs("CornellFTP - Starting Download of: %s" % \
                        os.path.split(ftp_path)[-1])
        #self.retrbinary("RETR "+ftp_path, write)
        #f.close()
        lftp_cmd = '"get %s -o %s"' % (ftp_path, localfn)
        cmd = "lftp -c 'open -e %s -u %s,%s -p 31001 arecibo.tc.cornell.edu'" % (lftp_cmd, username, password)

        subprocess.call(cmd, shell=True)

        cout.outs("CornellFTP - Finished download of: %s" % \
                        os.path.split(ftp_path)[-1])
        return localfn 

    def upload(self, local_path, ftp_path):
        f = open(local_path, 'r')
        
        self.sendcmd("TYPE I")
        cout.outs("CornellFTP - Starting upload of: %s" % \
                    os.path.split(local_path)[-1])
        try:
            self.storbinary("STOR "+ftp_path, f)
        except Exception, e:
            cout.outs("CornellFTP - Upload of %s failed: %s" % \
                        (os.path.split(local_path)[-1], str(e)))
            raise get_ftp_exception("Could not store binary file (%s) " 
                                    "on FTP server: %s" % (ftp_path, str(e)))
        else:
            cout.outs("CornellFTP - Finished upload of: %s" % \
                        os.path.split(local_path)[-1])
        finally:
            f.close()
        
        # Check the size of the uploaded file
        ftp_size = self.size(ftp_path)
        local_size = os.path.getsize(local_path)
        if ftp_size == local_size:
            cout.outs("CornellFTP - Upload of %s successful." % \
                    os.path.split(local_path)[-1])
        else:
            cout.outs("CornellFTP - Upload of %s failed! " \
                        "File sizes of local file and " \
                        "uploaded file on FTP server " \
                        "don't match (%d != %d)." % \
                        (os.path.split(local_path)[-1], local_size, ftp_size))
            raise get_ftp_exception("File sizes of local file and " \
                                    "uploaded file on FTP server " \
                                    "don't match (%d != %d)." % \
                                    (local_size, ftp_size))


def get_ftp_exception(msg):
    """Return a CornellFTPError or a CornellFTPTimeout depending
        on the string msg.

        Input:
            msg: The exception message to be used. 

        Output:
            exc: The exception instance to be raised.
    """
    if "[Errno 110] Connection timed out" in msg or "[Errno 113] No route to host" in msg:
        exc = CornellFTPTimeout(msg)
    else:
        exc = CornellFTPError(msg)
    return exc


class CornellFTPError(pipeline_utils.PipelineError):
    pass


class CornellFTPTimeout(pipeline_utils.PipelineError):
    pass<|MERGE_RESOLUTION|>--- conflicted
+++ resolved
@@ -45,14 +45,6 @@
         sizes = [self.size(os.path.join(ftp_path, fn)) for fn in files]
         return zip(files, sizes)
 
-<<<<<<< HEAD
-    def download(self, ftp_path):
-        localfn = os.path.join(config.download.datadir,os.path.basename(ftp_path))
-
-        username = config.download.ftp_username
-        password = config.download.ftp_password
-        #f = open(localfn, 'wb')
-=======
     def get_modtime(self, ftp_path):
         """Given a file's path on the FTP server return
             a datetime.datetime object that represents the file's
@@ -82,8 +74,10 @@
 
     def download(self, ftp_path, local_path=config.download.datadir):
         localfn = os.path.join(local_path, os.path.basename(ftp_path))
-        f = open(localfn, 'wb')
->>>>>>> f114d8b0
+
+        username = config.download.ftp_username
+        password = config.download.ftp_password
+        #f = open(localfn, 'wb')
         
         # Define a function to write blocks to the file
         #def write(block):
