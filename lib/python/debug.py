modes = [('jobtracker', 'Print SQL statements executed on job-tracker DB.'), \
            ('upload', 'Print timing summary for each successful upload.'), \
            ('download', 'Print extra information in downloader.'), \
            ('syscalls', 'Print commands being executed as system calls.'), \
            ('qmanager', 'Print extra information in queue manager.'), \
<<<<<<< HEAD
            ('processing', 'Save stdout log from processing jobs.')]
=======
            ('commondb', 'Print SQL statements executed on common DB.')]
>>>>>>> 246a28fb
modes.sort()

# By default set all debug modes to False
for ii, (m, desc) in enumerate(modes):
    exec("%s = False" % m.upper())


def set_mode_on(*modes):
    for m in modes:
        exec "%s = True" % m.upper() in globals() 


def set_allmodes_on():
    for m, desc in modes:
        exec "%s = True" % m.upper() in globals() 


def set_allmodes_off():
    for m, desc in modes:
        exec "%s = False" % m.upper() in globals() 


def set_mode_off(*modes):
    for m in modes:
        exec "%s = False" % m.upper() in globals() 


def get_on_modes():
    on_modes = []
    for m, desc in modes:
        if eval('%s' % m.upper()):
            on_modes.append('debug.%s' % m.upper())
    return on_modes


def print_debug_status():
    on_modes = get_on_modes()
    print "The following debugging modes are turned on:"
    for m in on_modes:
        print "    %s" % m<|MERGE_RESOLUTION|>--- conflicted
+++ resolved
@@ -3,11 +3,9 @@
             ('download', 'Print extra information in downloader.'), \
             ('syscalls', 'Print commands being executed as system calls.'), \
             ('qmanager', 'Print extra information in queue manager.'), \
-<<<<<<< HEAD
-            ('processing', 'Save stdout log from processing jobs.')]
-=======
+            ('processing', 'Save stdout log from processing jobs.'), \
             ('commondb', 'Print SQL statements executed on common DB.')]
->>>>>>> 246a28fb
+
 modes.sort()
 
 # By default set all debug modes to False
