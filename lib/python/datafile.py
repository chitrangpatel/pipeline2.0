--- conflicted
+++ resolved
@@ -150,55 +150,6 @@
         self.fns = fns
         self.posn_corrected = False # Have RA/Dec been corrected in file header
 
-<<<<<<< HEAD
-    def get_correct_positions(self):
-        """Reconstruct original wapp filename and check
-            for correct beam positions from the coordinates
-            table.
-
-            Returns nothing, updates object in place.
-        """
-        wappfn = '.'.join([self.project_id, self.source_name, \
-                            "wapp%d" % (self.beam_id/2+1), \
-                            "%5d" % int(self.timestamp_mjd), \
-                            self.fnmatch(self.original_file).groupdict()['scan']])
-        # Get corrected beam positions
-        matches = [line for line in open(config.basic.coords_table, 'r') if \
-                        line.startswith(wappfn)]
-        if len(matches) == 0 and self.timestamp_mjd > 54651:
-            # No corrected coords found, but coordinate problem is fixed,
-            # so use header values.
-            # MJD=54651 is July 4th 2008, it is a recent date by which
-            # the coord problem is definitely corrected. (The problem
-            # was discovered and fixed in ~2005).
-            self.right_ascension = self.orig_right_ascension
-            self.declination = self.orig_declination
-            self.ra_deg = self.orig_ra_deg
-            self.dec_deg = self.orig_dec_deg
-            self.galactic_longitude = self.orig_galactic_longitude
-            self.galactic_latitude = self.orig_galactic_latitude
-        elif len(matches) == 1:
-            # Use values from coords table
-            self.posn_corrected = True
-            if self.beam_id % 2:
-                # Even beam number. Use columns 2 and 3.
-                self.correct_ra, self.correct_decl = matches[0].split()[1:3]
-            else:
-                self.correct_ra, self.correct_decl = matches[0].split()[3:5]
-            self.right_ascension = float(self.correct_ra.replace(':', ''))
-            self.declination = float(self.correct_decl.replace(':', ''))
-            self.ra_deg = float(protractor.convert(self.correct_ra, 'hmsstr', 'deg')[0])
-            self.dec_deg = float(protractor.convert(self.correct_decl, 'dmsstr', 'deg')[0])
-            l, b = sextant.equatorial_to_galactic(self.correct_ra, self.correct_decl, \
-                                    'sexigesimal', 'deg', J2000=True)
-            self.galactic_longitude = float(l[0])
-            self.galactic_latitude = float(b[0])
-        else:
-            raise DataFileError("Bad number of matches (%d) in coords table! " \
-                             "(Files: %s)" % (len(matches), ", ".join(self.fns)))
-
-=======
->>>>>>> 0400a273
     # These are class methods.
     # They don't need to be called with an instance.
     @classmethod
@@ -302,6 +253,7 @@
                                             'deg', 'deg', J2000=True)
         self.orig_galactic_longitude = float(l)
         self.orig_galactic_latitude = float(b)
+        self.get_correct_positions()
 
         self.file_size = int(sum([os.path.getsize(fn) for fn in fitsfns]))
         self.observation_time = self.specinfo.T
@@ -410,7 +362,6 @@
         else:
             raise ValueError("Bad number of matches (%d) in coords table! " \
                              "(Files: %s)" % (len(matches), ", ".join(self.fns)))
-
 
     @classmethod
     def are_grouped(cls, fn1, fn2):
@@ -676,15 +627,11 @@
         # Parse filename to get the scan number
         m = self.fnmatch(fitsfns[0])
         self.beam_id = int(m.groupdict()['beam'])
-<<<<<<< HEAD
-        self.get_correct_positions() # This sets self.right_ascension, etc.
         self.scan_num = m.groupdict()['scan']
         self.project_id = m.groupdict()['projid']
         self.obs_name = '.'.join([self.project_id, self.source_name, \
                                     str(int(self.timestamp_mjd)), \
                                     str(self.scan_num)])
-=======
->>>>>>> 0400a273
 
     @classmethod
     def are_grouped(cls, fn1, fn2):
